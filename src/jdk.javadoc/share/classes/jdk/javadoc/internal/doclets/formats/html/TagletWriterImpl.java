--- conflicted
+++ resolved
@@ -361,27 +361,26 @@
                 HtmlTree.DD(seeList));
     }
 
-<<<<<<< HEAD
-    String textOf(List<? extends DocTree> trees) {
-        return trees.stream()
-                .filter(dt -> dt instanceof TextTree)
-                .map(dt -> ((TextTree) dt).getBody().trim())
-                .collect(Collectors.joining(" "));
-    }
-
-    private void appendSeparatorIfNotEmpty(ContentBuilder body) {
-        if (!body.isEmpty()) {
-            body.add(", ");
-            body.add(DocletConstants.NL);
-        }
-=======
     private boolean isLongOrHasComma(Content c) {
         String s = c.toString()
                 .replaceAll("<.*?>", "")              // ignore HTML
                 .replaceAll("&#?[A-Za-z0-9]+;", " ")  // entities count as a single character
                 .replaceAll("\\R", "\n");             // normalize newlines
         return s.length() > SEE_TAG_MAX_INLINE_LENGTH || s.contains(",");
->>>>>>> eeac3da7
+    }
+
+    String textOf(List<? extends DocTree> trees) {
+        return trees.stream()
+                .filter(dt -> dt instanceof TextTree)
+                .map(dt -> ((TextTree) dt).getBody().trim())
+                .collect(Collectors.joining(" "));
+    }
+
+    private void appendSeparatorIfNotEmpty(ContentBuilder body) {
+        if (!body.isEmpty()) {
+            body.add(", ");
+            body.add(DocletConstants.NL);
+        }
     }
 
     @Override
