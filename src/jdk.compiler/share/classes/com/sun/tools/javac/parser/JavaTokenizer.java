/*
 * Copyright (c) 1999, 2023, Oracle and/or its affiliates. All rights reserved.
 * DO NOT ALTER OR REMOVE COPYRIGHT NOTICES OR THIS FILE HEADER.
 *
 * This code is free software; you can redistribute it and/or modify it
 * under the terms of the GNU General Public License version 2 only, as
 * published by the Free Software Foundation.  Oracle designates this
 * particular file as subject to the "Classpath" exception as provided
 * by Oracle in the LICENSE file that accompanied this code.
 *
 * This code is distributed in the hope that it will be useful, but WITHOUT
 * ANY WARRANTY; without even the implied warranty of MERCHANTABILITY or
 * FITNESS FOR A PARTICULAR PURPOSE.  See the GNU General Public License
 * version 2 for more details (a copy is included in the LICENSE file that
 * accompanied this code).
 *
 * You should have received a copy of the GNU General Public License version
 * 2 along with this work; if not, write to the Free Software Foundation,
 * Inc., 51 Franklin St, Fifth Floor, Boston, MA 02110-1301 USA.
 *
 * Please contact Oracle, 500 Oracle Parkway, Redwood Shores, CA 94065 USA
 * or visit www.oracle.com if you need additional information or have any
 * questions.
 */

package com.sun.tools.javac.parser;

import com.sun.tools.javac.code.Lint;
import com.sun.tools.javac.code.Lint.LintCategory;
import com.sun.tools.javac.code.Preview;
import com.sun.tools.javac.code.Source;
import com.sun.tools.javac.code.Source.Feature;
import com.sun.tools.javac.file.JavacFileManager;
import com.sun.tools.javac.parser.Tokens.Comment.CommentStyle;
import com.sun.tools.javac.resources.CompilerProperties.Errors;
import com.sun.tools.javac.resources.CompilerProperties.Warnings;
import com.sun.tools.javac.util.*;
import com.sun.tools.javac.util.JCDiagnostic.*;

import java.nio.CharBuffer;
import java.util.Iterator;
import java.util.Set;

import static com.sun.tools.javac.parser.Tokens.*;
import static com.sun.tools.javac.util.LayoutCharacters.EOI;

/**
 * The lexical analyzer maps an input stream consisting of UTF-8 characters and unicode
 * escape sequences into a token sequence.
 *
 *  <p><b>This is NOT part of any supported API.
 *  If you write code that depends on this, you do so at your own risk.
 *  This code and its internal interfaces are subject to change or
 *  deletion without notice.</b>
 */
public class JavaTokenizer extends UnicodeReader {
    /**
     * If true then prints token information after each nextToken().
     */
    private static final boolean scannerDebug = false;

    /**
     * Sentinel for non-value.
     */
    private final static int NOT_FOUND = -1;

    /**
     * The source language setting. Copied from scanner factory.
     */
    private final Source source;

    /**
     * The preview language setting. Copied from scanner factory.
     */
    private final Preview preview;

    /**
     * The log to be used for error reporting. Copied from scanner factory.
     */
    private final Log log;

    /**
     * The token factory. Copied from scanner factory.
     */
    private final Tokens tokens;

    /**
     * The names factory. Copied from scanner factory.
     */
    private final Names names;

    /**
     * Origin scanner factory.
     */
    protected final ScannerFactory fac;

    /**
     * Buffer for building literals, used by nextToken().
     */
    protected final StringBuilder sb;

    /**
     * Tokens pending to be read from string template embedded expressions.
     */
    protected List<Token> pendingTokens;

    /**
     * String template fragment ranges; end-endPos pairs.
     */
    protected List<Integer> fragmentRanges;

    /**
     * The token kind, set by nextToken().
     */
    protected TokenKind tk;

    /**
     * The token's radix, set by nextToken().
     */
    protected int radix;

    /**
     * The token's name, set by nextToken().
     */
    protected Name name;

    /**
     * The position where a lexical error occurred;
     */
    protected int errPos = Position.NOPOS;

    /**
     * true if is a text block, set by nextToken().
     */
    protected boolean isTextBlock;

    /**
     * true if contains escape sequences, set by nextToken().
     */
    protected boolean hasEscapeSequences;

    /**
     * true if contains templated string escape sequences, set by nextToken().
     */
    protected boolean isStringTemplate;

    /**
     * true if errors are pending from embedded expressions.
     */
    protected boolean hasStringTemplateErrors;

    /**
     * The set of lint options currently in effect. It is initialized
     * from the context, and then is set/reset as needed by Attr as it
     * visits all the various parts of the trees during attribution.
     */
    protected final Lint lint;

    /**
     * Construct a Java token scanner from the input character buffer.
     *
     * @param fac  the factory which created this Scanner.
     * @param cb   the input character buffer.
     */
    protected JavaTokenizer(ScannerFactory fac, CharBuffer cb) {
        this(fac, JavacFileManager.toArray(cb), cb.limit());
    }

    /**
     * Construct a Java token scanner from the input character array.
     *
     * @param fac      factory which created this Scanner
     * @param array    input character array
     * @param length   length of the meaningful content in the array
     */
    protected JavaTokenizer(ScannerFactory fac, char[] array, int length) {
        super(fac, array, length);
        this.fac = fac;
        this.log = fac.log;
        this.names = fac.names;
        this.tokens = fac.tokens;
        this.source = fac.source;
        this.preview = fac.preview;
        this.lint = fac.lint;
        this.sb = new StringBuilder(256);
        this.pendingTokens = List.nil();
        this.fragmentRanges = List.nil();
    }

    /**
     * Check the source level for a lexical feature.
     *
     * @param pos      position in input buffer.
     * @param feature  feature to verify.
     */
    protected void checkSourceLevel(int pos, Feature feature) {
        if (preview.isPreview(feature) && !preview.isEnabled()) {
            //preview feature without --preview flag, error
            lexError(DiagnosticFlag.SOURCE_LEVEL, pos, preview.disabledError(feature));
        } else if (!feature.allowedInSource(source)) {
            //incompatible source level, error
            lexError(DiagnosticFlag.SOURCE_LEVEL, pos, feature.error(source.name));
        } else if (preview.isPreview(feature)) {
            //use of preview feature, warn
            preview.warnPreview(pos, feature);
        }
    }

    /**
     * Report an error at the given position using the provided arguments.
     *
     * @param pos  position in input buffer.
     * @param key  error key to report.
     */
    protected void lexError(int pos, JCDiagnostic.Error key) {
        log.error(pos, key);
        tk = TokenKind.ERROR;
        errPos = pos;
    }

    /**
     * Report an error at the given position using the provided arguments.
     *
     * @param flags  diagnostic flags.
     * @param pos    position in input buffer.
     * @param key    error key to report.
     */
    protected void lexError(DiagnosticFlag flags, int pos, JCDiagnostic.Error key) {
        log.error(flags, pos, key);
        if (flags != DiagnosticFlag.SOURCE_LEVEL) {
            tk = TokenKind.ERROR;
        }
        errPos = pos;
    }

    /**
     * Report an error at the given position using the provided arguments.
     *
     * @param lc     lint category.
     * @param pos    position in input buffer.
     * @param key    error key to report.
     */
    protected void lexWarning(LintCategory lc, int pos, JCDiagnostic.Warning key) {
        DiagnosticPosition dp = new SimpleDiagnosticPosition(pos) ;
        log.warning(lc, dp, key);
    }

    /**
     * Add a character to the literal buffer.
     *
     * @param ch  character to add.
     */
    protected void put(char ch) {
        sb.append(ch);
    }

    /**
     * Add a codepoint to the literal buffer.
     *
     * @param codePoint  codepoint to add.
     */
    protected void putCodePoint(int codePoint) {
        sb.appendCodePoint(codePoint);
    }

    /**
     * Add current character or codepoint to the literal buffer.
     */
    protected void put() {
        if (isSurrogate()) {
            putCodePoint(getCodepoint());
        } else {
            put(get());
        }
    }

    /**
     * Add a string to the literal buffer.
     */
    protected void put(String string) {
        sb.append(string);
    }

    /**
     * Add current character or codepoint to the literal buffer then return next character.
     */
    protected char putThenNext() {
        put();

        return next();
    }

    /**
     * If the specified character ch matches the current character then add current character
     * to the literal buffer and then advance.
     *
     * @param ch  character to match.
     *
     * @return true if ch matches current character.
     */
    protected boolean acceptThenPut(char ch) {
        if (is(ch)) {
            put(get());
            next();

            return true;
        }

        return false;
    }

    /**
     * If either ch1 or ch2 matches the current character then add current character
     * to the literal buffer and then advance.
     *
     * @param ch1  first character to match.
     * @param ch2  second character to match.
     *
     * @return true if either ch1 or ch2 matches current character.
     */
    protected boolean acceptOneOfThenPut(char ch1, char ch2) {
        if (isOneOf(ch1, ch2)) {
            put(get());
            next();

            return true;
        }

        return false;
    }

    /**
     * Skip and process a line terminator sequence.
     */
    private void skipLineTerminator() {
        int start = position();
        accept('\r');
        accept('\n');
        processLineTerminator(start, position());
    }

    /**
     * Scan the content of a string template expression.
     *
     * @param pos     start of literal
     * @param endPos  start of embedded expression
     */
    private void scanEmbeddedExpression(int pos, int endPos) {
        // If first embedded expression.
        if (!isStringTemplate) {
            checkSourceLevel(pos, Feature.STRING_TEMPLATES);
            fragmentRanges = fragmentRanges.append(pos);
            isStringTemplate = true;
        }
        // Track end of previous fragment.
        fragmentRanges = fragmentRanges.append(endPos);
        // Keep backslash and add rest of placeholder.
        sb.append("{}");

        // Separate tokenizer for the embedded expression.
        JavaTokenizer tokenizer = new JavaTokenizer(fac, buffer(), length());
        tokenizer.reset(position());

        // Track brace depth.
        int braceCount = 0;

        // Accumulate tokens.
        List<Token> tokens = List.nil();

        // Stash first left brace.
        Token token = tokenizer.readToken();
        tokens = tokens.append(token);

        while (isAvailable()) {
            // Read and stash next token.
            token = tokenizer.readToken();
            tokens = tokens.append(token);

            // Intercept errors
            if (token.kind == TokenKind.ERROR) {
                // Track start of next fragment.
                if (isTextBlock) {
                    reset(length());
                } else {
                    skipToEOLN();
                }
                hasStringTemplateErrors = true;
                return;
            }

            if (token.kind == TokenKind.RBRACE) {
                // Potential closing brace.
                if (braceCount == 0) {
                    break;
                }

                braceCount--;
            } else if (token.kind == TokenKind.LBRACE) {
                // Nesting deeper.
                braceCount++;
            } else if (token.kind == TokenKind.STRINGFRAGMENT) {
                tokens = tokens.appendList(tokenizer.pendingTokens);
                tokenizer.pendingTokens = List.nil();
            } else if (token.kind == TokenKind.EOF) {
                break;
            }
        }

        // If no closing brace will be picked up as an unterminated string.

        // Set main tokenizer to continue at next position.
        int position = tokenizer.position();
        reset(position);

        // Track start of next fragment.
        fragmentRanges = fragmentRanges.append(position);

        // Pend the expression tokens after the STRINGFRAGMENT.
        pendingTokens = pendingTokens.appendList(tokens);
    }

    /**
     * Processes the current character and places in the literal buffer. If the current
     * character is a backslash then the next character is assumed to be a proper
     * escape character. Actual conversion of escape sequences takes place
     * during at the end of readToken.
     *
     * @param pos          position of the first character in literal.
     */
    private void scanLitChar(int pos) {
        int backslash = position();
        if (acceptThenPut('\\')) {
            hasEscapeSequences = true;
            switch (get()) {
                case '0':
                case '1':
                case '2':
                case '3':
                case '4':
                case '5':
                case '6':
                case '7':
                    char leadch = get();
                    putThenNext();

                    if (inRange('0', '7')) {
                        putThenNext();

                        if (leadch <= '3' && inRange('0', '7')) {
                            putThenNext();
                        }
                    }
                    break;

                case 'b':
                case 't':
                case 'n':
                case 'f':
                case 'r':
                case '\'':
                case '\"':
                case '\\':
                    putThenNext();
                    break;

                case 's':
                    checkSourceLevel(position(), Feature.TEXT_BLOCKS);
                    putThenNext();
                    break;

                case '\n':
                case '\r':
                    if (isTextBlock) {
                        skipLineTerminator();
                        // Normalize line terminator.
                        put('\n');
                    } else {
                        lexError(position(), Errors.IllegalEscChar);
                    }
                    break;

                case '{':
                    scanEmbeddedExpression(pos, backslash);
                    if (hasStringTemplateErrors) {
                        return;
                    }
                    break;

                default:
                    lexError(position(), Errors.IllegalEscChar);
                    break;
            }
        } else {
            putThenNext();
        }
    }

    /**
     * Scan a string literal or text block.
     *
     * @param pos  position of the first character in literal.
     */
    private void scanString(int pos) {
        // Track the end of first line for error recovery.
        int firstEOLN = NOT_FOUND;
        tk = TokenKind.STRINGLITERAL;

        // Check for text block delimiter.
        isTextBlock = accept("\"\"\"");

        if (isTextBlock) {
            // Check if preview feature is enabled for text blocks.
            checkSourceLevel(pos, Feature.TEXT_BLOCKS);

            // Verify the open delimiter sequence.
            // Error if the open delimiter sequence is not """<white space>*<LineTerminator>.
            skipWhitespace();

            if (isEOLN()) {
                skipLineTerminator();
            } else {
                lexError(position(), Errors.IllegalTextBlockOpen);
                return;
            }

            // While characters are available.
            while (isAvailable()) {
                if (hasStringTemplateErrors) {
                    break;
                } else if (accept("\"\"\"")) {
                    if (isStringTemplate && tk == TokenKind.STRINGLITERAL) {
                        tk = TokenKind.STRINGFRAGMENT;
                    }

                    return;
                }

                if (isEOLN()) {
                    skipLineTerminator();
                    // Add normalized line terminator to literal buffer.
                    put('\n');

                    // Record first line terminator for error recovery.
                    if (firstEOLN == NOT_FOUND) {
                        firstEOLN = position();
                    }
                } else {
                    // Add character to string buffer.
                    scanLitChar(pos);
                }
            }
        } else {
            // Skip first quote.
            next();

            // While characters are available.
            while (isAvailable()) {
                if (hasStringTemplateErrors) {
                    break;
                } else if (accept('\"')) {
                    if (isStringTemplate && tk == TokenKind.STRINGLITERAL) {
                        tk = TokenKind.STRINGFRAGMENT;
                    }
                    return;
                }

                if (isEOLN()) {
                    // Line terminator in string literal is an error.
                    // Fall out to unclosed string literal error.
                    break;
                } else {
                    // Add character to string buffer.
                    scanLitChar(pos);
                }
            }
        }

        // String ended without close delimiter sequence or has embedded expression errors.
        if (isStringTemplate) {
            lexError(pos, isTextBlock ? Errors.TextBlockTemplateIsNotWellFormed
                                      : Errors.StringTemplateIsNotWellFormed);
            fragmentRanges = List.nil();
            pendingTokens = List.nil();
        } else {
            lexError(pos, isTextBlock ? Errors.UnclosedTextBlock
                                      : Errors.UnclosedStrLit);
        }

        if (!hasStringTemplateErrors && firstEOLN  != NOT_FOUND) {
            // Reset recovery position to point after text block open delimiter sequence.
            reset(firstEOLN);
        }
    }

    /**
     * Scan sequence of digits.
     *
     * @param pos         position of the first character in literal.
     * @param digitRadix  radix of numeric literal.
     */
    private void scanDigits(int pos, int digitRadix) {
        int leadingUnderscorePos = is('_') ? position() : NOT_FOUND;
        int trailingUnderscorePos;

        do {
            if (!is('_')) {
                put();
                trailingUnderscorePos = NOT_FOUND;
            } else {
                trailingUnderscorePos = position();
            }

            next();
        } while (digit(pos, digitRadix) >= 0 || is('_'));

        if (leadingUnderscorePos != NOT_FOUND) {
            lexError(leadingUnderscorePos, Errors.IllegalUnderscore);
        } else if (trailingUnderscorePos != NOT_FOUND) {
            lexError(trailingUnderscorePos, Errors.IllegalUnderscore);
        }
    }

    /**
     * Read fractional part of hexadecimal floating point number.
     *
     * @param pos  position of the first character in literal.
     */
    private void scanHexExponentAndSuffix(int pos) {
        if (acceptOneOfThenPut('p', 'P')) {
            skipIllegalUnderscores();
            acceptOneOfThenPut('+', '-');
            skipIllegalUnderscores();

            if (digit(pos, 10) >= 0) {
                scanDigits(pos, 10);
            } else {
                lexError(pos, Errors.MalformedFpLit);
            }
        } else {
            lexError(pos, Errors.MalformedFpLit);
        }

        if (acceptOneOfThenPut('f', 'F')) {
            tk = TokenKind.FLOATLITERAL;
            radix = 16;
        } else {
            acceptOneOfThenPut('d', 'D');
            tk = TokenKind.DOUBLELITERAL;
            radix = 16;
        }
    }

    /**
     * Read fractional part of floating point number.
     *
     * @param pos  position of the first character in literal.
     */
    private void scanFraction(int pos) {
        skipIllegalUnderscores();

        if (digit(pos, 10) >= 0) {
            scanDigits(pos, 10);
        }

        int index = sb.length();

        if (acceptOneOfThenPut('e', 'E')) {
            skipIllegalUnderscores();
            acceptOneOfThenPut('+', '-');
            skipIllegalUnderscores();

            if (digit(pos, 10) >= 0) {
                scanDigits(pos, 10);
                return;
            }

            lexError(pos, Errors.MalformedFpLit);
            sb.setLength(index);
        }
    }

    /**
     * Read fractional part and 'd' or 'f' suffix of floating point number.
     *
     * @param pos  position of the first character in literal.
     */
    private void scanFractionAndSuffix(int pos) {
        radix = 10;
        scanFraction(pos);

        if (acceptOneOfThenPut('f', 'F')) {
             tk = TokenKind.FLOATLITERAL;
        } else {
            acceptOneOfThenPut('d', 'D');
            tk = TokenKind.DOUBLELITERAL;
        }
    }

    /**
     * Read fractional part and 'd' or 'f' suffix of hexadecimal floating point number.
     *
     * @param pos  position of the first character in literal.
     */
    private void scanHexFractionAndSuffix(int pos, boolean seendigit) {
        radix = 16;
        Assert.check(is('.'));
        putThenNext();
        skipIllegalUnderscores();

        if (digit(pos, 16) >= 0) {
            seendigit = true;
            scanDigits(pos, 16);
        }

        if (!seendigit)
            lexError(pos, Errors.InvalidHexNumber);
        else
            scanHexExponentAndSuffix(pos);
    }

    /**
     * Skip over underscores and report as a error if found.
     */
    private void skipIllegalUnderscores() {
        if (is('_')) {
            lexError(position(), Errors.IllegalUnderscore);
            skip('_');
        }
    }

    /**
     * Read a number. (Spec. 3.10)
     *
     * @param pos    position of the first character in literal.
     * @param radix  the radix of the number; one of 2, 8, 10, 16.
     */
    private void scanNumber(int pos, int radix) {
        // for octal, allow base-10 digit in case it's a float literal
        this.radix = radix;
        int digitRadix = (radix == 8 ? 10 : radix);
        int firstDigit = digit(pos, Math.max(10, digitRadix));
        boolean seendigit = firstDigit >= 0;
        boolean seenValidDigit = firstDigit >= 0 && firstDigit < digitRadix;

        if (seendigit) {
            scanDigits(pos, digitRadix);
        }

        if (radix == 16 && is('.')) {
            scanHexFractionAndSuffix(pos, seendigit);
        } else if (seendigit && radix == 16 && isOneOf('p', 'P')) {
            scanHexExponentAndSuffix(pos);
        } else if (digitRadix == 10 && is('.')) {
            putThenNext();
            scanFractionAndSuffix(pos);
        } else if (digitRadix == 10 && isOneOf('e', 'E', 'f', 'F', 'd', 'D')) {
            scanFractionAndSuffix(pos);
        } else {
            if (!seenValidDigit) {
                switch (radix) {
                case 2:
                    lexError(pos, Errors.InvalidBinaryNumber);
                    break;
                case 16:
                    lexError(pos, Errors.InvalidHexNumber);
                    break;
                }
            }
            // If it is not a floating point literal,
            // the octal number should be rescanned correctly.
            if (radix == 8) {
                sb.setLength(0);
                reset(pos);
                scanDigits(pos, 8);
            }

            if (acceptOneOf('l', 'L')) {
                tk = TokenKind.LONGLITERAL;
            } else {
                tk = TokenKind.INTLITERAL;
            }
        }
    }

    /**
     * Determines if the sequence in the literal buffer is a token (keyword, operator.)
     */
    private void checkIdent() {
        name = names.fromString(sb.toString());
        tk = tokens.lookupKind(name);
    }

    /**
     * Read an identifier. (Spec. 3.8)
     */
    private void scanIdent() {
        putThenNext();

        do {
            switch (get()) {
            case 'A': case 'B': case 'C': case 'D': case 'E':
            case 'F': case 'G': case 'H': case 'I': case 'J':
            case 'K': case 'L': case 'M': case 'N': case 'O':
            case 'P': case 'Q': case 'R': case 'S': case 'T':
            case 'U': case 'V': case 'W': case 'X': case 'Y':
            case 'Z':
            case 'a': case 'b': case 'c': case 'd': case 'e':
            case 'f': case 'g': case 'h': case 'i': case 'j':
            case 'k': case 'l': case 'm': case 'n': case 'o':
            case 'p': case 'q': case 'r': case 's': case 't':
            case 'u': case 'v': case 'w': case 'x': case 'y':
            case 'z':
            case '$': case '_':
            case '0': case '1': case '2': case '3': case '4':
            case '5': case '6': case '7': case '8': case '9':
                break;

            case '\u0000': case '\u0001': case '\u0002': case '\u0003':
            case '\u0004': case '\u0005': case '\u0006': case '\u0007':
            case '\u0008': case '\u000E': case '\u000F': case '\u0010':
            case '\u0011': case '\u0012': case '\u0013': case '\u0014':
            case '\u0015': case '\u0016': case '\u0017':
            case '\u0018': case '\u0019': case '\u001B':
            case '\u007F':
                next();
                continue;

            case '\u001A': // EOI is also a legal identifier part
                if (isAvailable()) {
                    next();
                    continue;
                }

                checkIdent();
                return;

            default:
                boolean isJavaIdentifierPart;

                if (isASCII()) {
                    // all ASCII range chars already handled, above
                    isJavaIdentifierPart = false;
                } else {
                    if (Character.isIdentifierIgnorable(get())) {
                        next();
                        continue;
                    }

                    isJavaIdentifierPart = isSurrogate()
                            ? Character.isJavaIdentifierPart(getCodepoint())
                            : Character.isJavaIdentifierPart(get());
                }

                if (!isJavaIdentifierPart) {
                    checkIdent();
                    return;
                }
            }

            putThenNext();
        } while (true);
    }

    /**
     * Return true if ch can be part of an operator.
     *
     * @param ch  character to check.
     *
     * @return true if ch can be part of an operator.
     */
    private boolean isSpecial(char ch) {
        switch (ch) {
        case '!': case '%': case '&': case '*': case '?':
        case '+': case '-': case ':': case '<': case '=':
        case '>': case '^': case '|': case '~':
        case '@':
            return true;

        default:
            return false;
        }
    }

    /**
     * Read longest possible sequence of special characters and convert to token.
     */
    private void scanOperator() {
        while (true) {
            put();
            TokenKind newtk = tokens.lookupKind(sb.toString());

            if (newtk == TokenKind.IDENTIFIER) {
                sb.setLength(sb.length() - 1);
                break;
            }

            tk = newtk;
            next();

            if (!isSpecial(get())) {
                break;
            }
        }
    }

    /**
     * Read token (main entrypoint.)
     */
    public Token readToken() {
        if (pendingTokens.nonEmpty()) {
            Token token = pendingTokens.head;
            pendingTokens = pendingTokens.tail;
            return token;
        }

        sb.setLength(0);
        name = null;
        radix = 0;
        isTextBlock = false;
        hasEscapeSequences = false;
        isStringTemplate = false;
        hasStringTemplateErrors = false;
        fragmentRanges = List.nil();

        int pos;
        List<Comment> comments = null;

        try {
            loop: while (true) {
                pos = position();

                switch (get()) {
                case ' ':  // (Spec 3.6)
                case '\t': // (Spec 3.6)
                case '\f': // (Spec 3.6)
                    skipWhitespace();
                    processWhiteSpace(pos, position());
                    break;

                case '\n': // (Spec 3.4)
                    next();
                    processLineTerminator(pos, position());
                    break;

                case '\r': // (Spec 3.4)
                    next();
                    accept('\n');
                    processLineTerminator(pos, position());
                    break;

                case 'A': case 'B': case 'C': case 'D': case 'E':
                case 'F': case 'G': case 'H': case 'I': case 'J':
                case 'K': case 'L': case 'M': case 'N': case 'O':
                case 'P': case 'Q': case 'R': case 'S': case 'T':
                case 'U': case 'V': case 'W': case 'X': case 'Y':
                case 'Z':
                case 'a': case 'b': case 'c': case 'd': case 'e':
                case 'f': case 'g': case 'h': case 'i': case 'j':
                case 'k': case 'l': case 'm': case 'n': case 'o':
                case 'p': case 'q': case 'r': case 's': case 't':
                case 'u': case 'v': case 'w': case 'x': case 'y':
                case 'z':
                case '$': case '_': // (Spec. 3.8)
                    scanIdent();
                    break loop;

                case '0': // (Spec. 3.10)
                    next();

                    if (acceptOneOf('x', 'X')) {
                        skipIllegalUnderscores();
                        scanNumber(pos, 16);
                    } else if (acceptOneOf('b', 'B')) {
                        skipIllegalUnderscores();
                        scanNumber(pos, 2);
                    } else {
                        put('0');

                        if (is('_')) {
                            int savePos = position();
                            skip('_');

                            if (digit(pos, 10) < 0) {
                                lexError(savePos, Errors.IllegalUnderscore);
                            }
                        }

                        scanNumber(pos, 8);
                    }
                    break loop;

                case '1': case '2': case '3': case '4':
                case '5': case '6': case '7': case '8': case '9':  // (Spec. 3.10)
                    scanNumber(pos, 10);
                    break loop;

                case '.': // (Spec. 3.12)
                    if (accept("...")) {
                        put("...");
                        tk = TokenKind.ELLIPSIS;
                    } else {
                        next();
                        int savePos = position();

                        if (accept('.')) {
                            lexError(savePos, Errors.IllegalDot);
                        } else if (digit(pos, 10) >= 0) {
                            put('.');
                            scanFractionAndSuffix(pos); // (Spec. 3.10)
                        } else {
                            tk = TokenKind.DOT;
                        }
                    }
                    break loop;

                case ',': // (Spec. 3.12)
                    next();
                    tk = TokenKind.COMMA;
                    break loop;

                case ';': // (Spec. 3.12)
                    next();
                    tk = TokenKind.SEMI;
                    break loop;

                case '(': // (Spec. 3.12)
                    next();
                    tk = TokenKind.LPAREN;
                    break loop;

                case ')': // (Spec. 3.12)
                    next();
                    tk = TokenKind.RPAREN;
                    break loop;

                case '[': // (Spec. 3.12)
                    next();
                    tk = TokenKind.LBRACKET;
                    break loop;

                case ']': // (Spec. 3.12)
                    next();
                    tk = TokenKind.RBRACKET;
                    break loop;

                case '{': // (Spec. 3.12)
                    next();
                    tk = TokenKind.LBRACE;
                    break loop;

                case '}': // (Spec. 3.12)
                    next();
                    tk = TokenKind.RBRACE;
                    break loop;

                case '/':
                    next();

                    if (accept('/')) { // (Spec. 3.7)
                        if (accept('/')) { // Markdown comment
                            int endPos;
                            do {
                                skipToEOLN();
                                endPos = position();
                                skipLineTerminator();
                                skipWhitespace();
                             } while (accept("///"));

                            comments = appendComment(comments, processComment(pos, endPos, CommentStyle.MARKDOWN));
                        } else {
                            skipToEOLN();

                            if (isAvailable()) {
                                comments = appendComment(comments, processComment(pos, position(), CommentStyle.LINE));
                            }
                        }
                        break;
                    } else if (accept('*')) { // (Spec. 3.7)
                        boolean isEmpty = false;
                        CommentStyle style;

                        if (accept('*')) {
                            style = CommentStyle.JAVADOC;

                            if (is('/')) {
                                isEmpty = true;
                            }
                        } else {
                            style = CommentStyle.BLOCK;
                        }

                        if (!isEmpty) {
                            while (isAvailable()) {
                                if (accept('*')) {
                                    if (is('/')) {
                                        break;
                                    }
                                } else {
                                    next();
                                }
                            }
                        }

                        if (accept('/')) {
                            comments = appendComment(comments, processComment(pos, position(), style));

                            break;
                        } else {
                            lexError(pos, Errors.UnclosedComment);

                            break loop;
                        }
                    } else if (accept('=')) {
                        tk = TokenKind.SLASHEQ; // (Spec. 3.12)
                    } else {
                        tk = TokenKind.SLASH; // (Spec. 3.12)
                    }
                    break loop;

                case '\'': // (Spec. 3.10)
                    next();

                    if (accept('\'')) {
                        lexError(pos, Errors.EmptyCharLit);
                    } else {
                        if (isEOLN()) {
                            lexError(pos, Errors.IllegalLineEndInCharLit);
                        }

                        int errorPos = position();
                        scanLitChar(pos);

                        if (accept('\'')) {
                            tk = TokenKind.CHARLITERAL;
                        } else {
                            lexError(pos, Errors.UnclosedCharLit);
                        }
                    }
                    break loop;
                case '\"': // (Spec. 3.10)
                    scanString(pos);
                    break loop;

                default:
                    if (isSpecial(get())) {
                        scanOperator();
                    } else {
                        boolean isJavaIdentifierStart;

                        if (isASCII()) {
                            // all ASCII range chars already handled, above
                            isJavaIdentifierStart = false;
                        } else {
                            isJavaIdentifierStart = isSurrogate()
                                    ? Character.isJavaIdentifierStart(getCodepoint())
                                    : Character.isJavaIdentifierStart(get());
                        }

                        if (isJavaIdentifierStart) {
                            scanIdent();
                        } else if (digit(pos, 10) >= 0) {
                            scanNumber(pos, 10);
                        } else if (is((char)EOI) || !isAvailable()) {
                            tk = TokenKind.EOF;
                            pos = position();
                        } else {
                            String arg;

                            if (isSurrogate()) {
                                int codePoint = getCodepoint();
                                char hi = Character.highSurrogate(codePoint);
                                char lo = Character.lowSurrogate(codePoint);
                                arg = String.format("\\u%04x\\u%04x", (int) hi, (int) lo);
                            } else {
                                char ch = get();
                                arg = (32 < ch && ch < 127) ? String.valueOf(ch) :
                                                              "\\u%04x".formatted((int) ch);
                            }

                            lexError(pos, Errors.IllegalChar(arg));
                            next();
                        }
                    }
                    break loop;
                }
            }

            int endPos = position();

            // Track end of final fragment.
            if (isStringTemplate) {
                fragmentRanges = fragmentRanges.append(endPos);
            }

            if (tk.tag == Token.Tag.DEFAULT) {
                return new Token(tk, pos, endPos, comments);
            } else  if (tk.tag == Token.Tag.NAMED) {
                return new NamedToken(tk, pos, endPos, name, comments);
            } else {
                // Get characters from string buffer.
                String string = sb.toString();

                // If a text block.
                if (isTextBlock) {
                    // Verify that the incidental indentation is consistent.
                    if (lint.isEnabled(LintCategory.TEXT_BLOCKS)) {
                        Set<TextBlockSupport.WhitespaceChecks> checks =
                                TextBlockSupport.checkWhitespace(string);
                        if (checks.contains(TextBlockSupport.WhitespaceChecks.INCONSISTENT)) {
                            lexWarning(LintCategory.TEXT_BLOCKS, pos,
                                    Warnings.InconsistentWhiteSpaceIndentation);
                        }
                        if (checks.contains(TextBlockSupport.WhitespaceChecks.TRAILING)) {
                            lexWarning(LintCategory.TEXT_BLOCKS, pos,
                                    Warnings.TrailingWhiteSpaceWillBeRemoved);
                        }
                    }
                    // Remove incidental indentation.
                    try {
                        string = string.stripIndent();
                    } catch (Exception ex) {
                        // Error already reported, just use unstripped string.
                    }
                }

                if (isStringTemplate) {
                    // Break string into fragments and then return the first of the framents.
                    return getFragments(string, comments);
                }

                // Translate escape sequences if present.
                if (hasEscapeSequences) {
                    try {
                        string = string.translateEscapes();
                    } catch (Exception ex) {
                        // Error already reported, just use untranslated string.
                    }
                }

                if (tk.tag == Token.Tag.STRING) {
                    // Build string token.
                    return new StringToken(tk, pos, endPos, string, comments);
                } else {
                    // Build numeric token.
                    return new NumericToken(tk, pos, endPos, string, radix, comments);
                }
            }
        } finally {
            int endPos = position();

            if (scannerDebug) {
                    System.out.println("nextToken(" + pos
                                       + "," + endPos + ")=|" +
                                       getRawString(pos, endPos)
                                       + "|");
            }
        }
    }

    /**
     * Convert the string into a list of pending tokens to precede embedded
     * expressions.
     *
     * @param string    string to fragment
     * @param comments  comments for first token
     *
     * @return first pending token.
     */
    private Token getFragments(String string, List<Comment> comments) {
        List<Token> tokens = List.nil();
        Iterator<Integer> rangeIter = fragmentRanges.iterator();
        for (String fragment : fragment(string)) {
            fragment = fragment.translateEscapes();
            int fragmentPos = rangeIter.next();
            int fragmentEndPos = rangeIter.next();
            Token token = new StringToken(TokenKind.STRINGFRAGMENT,
                    fragmentPos, fragmentEndPos, fragment, comments);
            comments = null;
            tokens = tokens.append(token);
        }
        pendingTokens = tokens.appendList(pendingTokens);
        Token first = pendingTokens.head;
        pendingTokens = pendingTokens.tail;
        return first;
    }

    /**
     * Break string template up into fragments. "\{}" indicates where
     * embedded expressions occur.
     *
     * @param string string template
     *
     * @return list of fragment strings
     */
    List<String> fragment(String string) {
        List<String> fragments = List.nil();
        StringBuilder sb = new StringBuilder();
        int length = string.length();
        for (int i = 0; i < length; i++) {
            char ch = string.charAt(i);
            if (ch != '\\') {
                sb.append(ch);
            } else if (i + 2 < length && string.charAt(i + 1) == '{'
                    && string.charAt(i + 2) == '}') {
                fragments = fragments.append(sb.toString());
                sb.setLength(0);
                i += 2;
            } else if (i + 1 < length){
                sb.append('\\');
                sb.append(string.charAt(i + 1));
                i++;
            } else {
                // Error already reported.
            }
        }
        fragments = fragments.append(sb.toString());
        return fragments;
    }

    /**
     * Appends a comment to the list of comments preceding the current token.
     *
     * @param comments  existing list of comments.
     * @param comment   comment to append.
     *
     * @return new list with comment prepended to the existing list.
     */
    List<Comment> appendComment(List<Comment> comments, Comment comment) {
        return comments == null ?
                List.of(comment) :
                comments.prepend(comment);
    }

    /**
     * Return the position where a lexical error occurred.
     *
     * @return position in the input buffer of where the error occurred.
     */
    public int errPos() {
        return errPos;
    }

    /**
     * Set the position where a lexical error occurred.
     *
     * @param pos  position in the input buffer of where the error occurred.
     */
    public void errPos(int pos) {
        errPos = pos;
    }

    /**
     * Called when a complete comment has been scanned. pos and endPos
     * will mark the comment boundary.
     *
     * @param pos     position of the opening / in the input buffer.
     * @param endPos  position + 1 of the closing / in the input buffer.
     * @param style   style of comment.
     *
     * @return the constructed BasicComment.
     */
    protected Tokens.Comment processComment(int pos, int endPos, CommentStyle style) {
        if (scannerDebug) {
            System.out.println("processComment(" + pos
                                + "," + endPos + "," + style + ")=|"
                                + getRawString(pos, endPos)
                                + "|");
        }

        return new BasicComment(style,this, pos, endPos);
    }

    /**
     * Called when a complete whitespace run has been scanned. pos and endPos
     * will mark the whitespace boundary.
     *
     * (Spec 3.6)
     *
     * @param pos     position in input buffer of first whitespace character.
     * @param endPos  position + 1 in input buffer of last whitespace character.
     */
    protected void processWhiteSpace(int pos, int endPos) {
        if (scannerDebug) {
            System.out.println("processWhitespace(" + pos
                                + "," + endPos + ")=|"
                                + getRawString(pos, endPos)
                                + "|");
        }
    }

    /**
     * Called when a line terminator has been processed.
     *
     * @param pos     position in input buffer of first character in sequence.
     * @param endPos  position + 1 in input buffer of last character in sequence.
     */
    protected void processLineTerminator(int pos, int endPos) {
        if (scannerDebug) {
            System.out.println("processTerminator(" + pos
                                + "," + endPos + ")=|"
                                + getRawString(pos, endPos)
                                + "|");
        }
    }

    /**
     * Build a map for translating between line numbers and positions in the input.
     *
     * @return a LineMap
     */
    public Position.LineMap getLineMap() {
        return Position.makeLineMap(getRawCharacters(), length(), false);
    }

    /**
     * Scan a documentation comment; determine if a deprecated tag is present.
     * Called once the initial /, * have been skipped, positioned at the second *
     * (which is treated as the beginning of the first line).
     * Stops positioned at the closing '/'.
     */
    protected static class BasicComment extends PositionTrackingReader implements Comment {
        /**
         * Style of comment
         */
        CommentStyle cs;

        /**
         * true if comment contains @deprecated at beginning of a line.
         */
        protected boolean deprecatedFlag = false;

        /**
         * true if comment has been fully scanned.
         */
        protected boolean scanned = false;

        /**
         * Constructor.
         *
         * @param cs     comment style
         * @param reader existing reader
         * @param pos    start of meaningful content in buffer.
         * @param endPos end of meaningful content in buffer.
         */
        protected BasicComment(CommentStyle cs, UnicodeReader reader, int pos, int endPos) {
            super(reader, pos, endPos);
            this.cs = cs;
        }

        /**
         * Return comment body text minus comment adornments or null if not scanned.
         *
         * @return comment body text.
         */
        public String getText() {
            return null;
        }

        /**
         * Return buffer position in original buffer mapped from buffer position in comment.
         *
         * @param pos buffer position in comment.
         * @return buffer position in original buffer.
         */
        public int getSourcePos(int pos) {
            return -1;
        }

        /**
         * Return style of comment.
         *
         * @return style of comment.
         */
        public CommentStyle getStyle() {
            return cs;
        }

        /**
         * true if comment contains @deprecated at beginning of a line.
         *
         * @return true if comment contains @deprecated.
         */
        public boolean isDeprecated() {
            if (!scanned) {
                scanDocComment();
            }
            return deprecatedFlag;
        }

        /**
         * Remove closing star(s) slash from comment.
         *
         * @param line line reader
         *
         * @return new line reader if detected otherwise original line reader.
         */
        UnicodeReader trimEndOfComment(UnicodeReader line) {
            int pos = line.position();
            boolean allWhitespace = true;

            while (line.isAvailable()) {
                int endPos = line.position();

                if (line.skip('*') != 0 && line.is('/')) {
                    return line.lineReader(allWhitespace ? endPos : pos, endPos);
                } else {
                    allWhitespace = allWhitespace && line.isWhitespace();
                    line.next();
                }
            }

            line.reset(pos);

            return line;
        }

        /**
         * Trim the first part of the JavaDoc comment.
         *
         * @param line line reader
         *
         * @return modified line reader
         */
        UnicodeReader trimJavadocComment(UnicodeReader line) {
            line = trimEndOfComment(line);
            int pos = line.position();
            line.skipWhitespace();

            if (!line.isAvailable()) {
                return line;
            }

            if (line.skip('*') == 0) {
                line.reset(pos);
            }

            return line;
        }

        /**
         * Determine how much indent to remove from markdown comment.
         *
         * @return minimum indent to remove
         */
        int getMarkdownIndent() {
            int result = Integer.MAX_VALUE;
            UnicodeReader fullReader = lineReader(position(), position() + length());

            while (fullReader.isAvailable()) {
                UnicodeReader line = fullReader.lineReader();
                line.skipWhitespace();
                line.accept("///");
                int pos = line.position();
                line.skipWhitespace();

                if (line.isAvailable()) {
                    result = Integer.min(result, line.position() - pos);
                }
            }

            return result == Integer.MAX_VALUE ? 0 : result;
        }

        /**
         * Trim the first part of the Markdown comment.
         *
         * @param indent how much indentation to remove
         * @param line line reader
         *
         * @return modified line reader
         */
        UnicodeReader trimMarkdownComment(UnicodeReader line, int indent) {
            int pos = line.position();
            line.skipWhitespace();
            line.accept("///");

            for (int i = 0; line.isAvailable() && i < indent; i++) {
                line.next();
            }

            return line;
        }

        /**
         * Put the line into the buffer.
         *
         * @param line line reader
         */
        protected void putLine(UnicodeReader line) {
            // ignore, overridden in subclass
        }

        /**
         * Scan document comment for content.
         */
        protected void scanDocComment() {
            if (!scanned) {
                deprecatedFlag = false;
                scanned = true;
                boolean isMarkdown = false;
                int indent = 0;
                int start = position();

                if (accept("///")) {
                    isMarkdown = true;
                    reset(start);
                    indent = getMarkdownIndent();
                } else if (accept("/**")) {
                    skip('*');
                    skipWhitespace();

                    if (isEOLN()) {
                        accept('\r');
                        accept('\n');
                    }
                } else {
                    return;
                }

<<<<<<< HEAD
=======
                if (skip('*') != 0 && is('/')) {
                    return ;
                }

                skipWhitespace();

                if (isEOLN()) {
                    accept('\r');
                    accept('\n');
                }

>>>>>>> c55d29ff
                while (isAvailable()) {
                    UnicodeReader line = lineReader();
                    line = isMarkdown ? trimMarkdownComment(line, indent) : trimJavadocComment(line);

                    // If standalone @deprecated tag
                    int pos = line.position();
                    line.skipWhitespace();

                    if (line.accept("@deprecated") &&
                            (!line.isAvailable() ||
                                    line.isWhitespace() ||
                                    line.isEOLN() ||
                                    line.get() == EOI)) {
                        deprecatedFlag = true;
                    }

                    line.reset(pos);
                    putLine(line);
                }
            }
        }
    }
}<|MERGE_RESOLUTION|>--- conflicted
+++ resolved
@@ -1601,11 +1601,7 @@
                 int indent = 0;
                 int start = position();
 
-                if (accept("///")) {
-                    isMarkdown = true;
-                    reset(start);
-                    indent = getMarkdownIndent();
-                } else if (accept("/**")) {
+                if (accept("/**")) {
                     skip('*');
                     skipWhitespace();
 
@@ -1613,24 +1609,14 @@
                         accept('\r');
                         accept('\n');
                     }
+                } else if (accept("///")) {
+                    isMarkdown = true;
+                    reset(start);
+                    indent = getMarkdownIndent();
                 } else {
                     return;
                 }
 
-<<<<<<< HEAD
-=======
-                if (skip('*') != 0 && is('/')) {
-                    return ;
-                }
-
-                skipWhitespace();
-
-                if (isEOLN()) {
-                    accept('\r');
-                    accept('\n');
-                }
-
->>>>>>> c55d29ff
                 while (isAvailable()) {
                     UnicodeReader line = lineReader();
                     line = isMarkdown ? trimMarkdownComment(line, indent) : trimJavadocComment(line);
