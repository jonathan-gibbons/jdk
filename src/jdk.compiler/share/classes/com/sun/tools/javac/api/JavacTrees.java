/*
 * Copyright (c) 2005, 2021, Oracle and/or its affiliates. All rights reserved.
 * DO NOT ALTER OR REMOVE COPYRIGHT NOTICES OR THIS FILE HEADER.
 *
 * This code is free software; you can redistribute it and/or modify it
 * under the terms of the GNU General Public License version 2 only, as
 * published by the Free Software Foundation.  Oracle designates this
 * particular file as subject to the "Classpath" exception as provided
 * by Oracle in the LICENSE file that accompanied this code.
 *
 * This code is distributed in the hope that it will be useful, but WITHOUT
 * ANY WARRANTY; without even the implied warranty of MERCHANTABILITY or
 * FITNESS FOR A PARTICULAR PURPOSE.  See the GNU General Public License
 * version 2 for more details (a copy is included in the LICENSE file that
 * accompanied this code).
 *
 * You should have received a copy of the GNU General Public License version
 * 2 along with this work; if not, write to the Free Software Foundation,
 * Inc., 51 Franklin St, Fifth Floor, Boston, MA 02110-1301 USA.
 *
 * Please contact Oracle, 500 Oracle Parkway, Redwood Shores, CA 94065 USA
 * or visit www.oracle.com if you need additional information or have any
 * questions.
 */

package com.sun.tools.javac.api;

import java.io.FileNotFoundException;
import java.io.IOException;
import java.text.BreakIterator;
import java.util.HashMap;
import java.util.HashSet;
import java.util.Map;
import java.util.Map.Entry;
import java.util.Set;
import java.util.WeakHashMap;

import javax.annotation.processing.ProcessingEnvironment;
import javax.lang.model.element.AnnotationMirror;
import javax.lang.model.element.AnnotationValue;
import javax.lang.model.element.Element;
import javax.lang.model.element.ElementKind;
import javax.lang.model.element.ExecutableElement;
import javax.lang.model.element.Modifier;
import javax.lang.model.element.NestingKind;
import javax.lang.model.element.PackageElement;
import javax.lang.model.element.TypeElement;
import javax.lang.model.type.DeclaredType;
import javax.lang.model.type.TypeKind;
import javax.lang.model.type.TypeMirror;
import javax.tools.Diagnostic;
import javax.tools.FileObject;
import javax.tools.ForwardingFileObject;
import javax.tools.JavaCompiler;
import javax.tools.JavaFileManager;
import javax.tools.JavaFileObject;
import javax.tools.JavaFileObject.Kind;
import javax.tools.StandardLocation;

import com.sun.source.doctree.DocCommentTree;
import com.sun.source.doctree.DocTree;
import com.sun.source.doctree.EntityTree;
import com.sun.source.tree.CatchTree;
import com.sun.source.tree.ClassTree;
import com.sun.source.tree.CompilationUnitTree;
import com.sun.source.tree.Scope;
import com.sun.source.tree.Tree;
import com.sun.source.util.DocSourcePositions;
import com.sun.source.util.DocTreePath;
import com.sun.source.util.DocTrees;
import com.sun.source.util.JavacTask;
import com.sun.source.util.TreePath;
import com.sun.tools.javac.code.Flags;
import com.sun.tools.javac.code.Scope.NamedImportScope;
import com.sun.tools.javac.code.Scope.StarImportScope;
import com.sun.tools.javac.code.Scope.WriteableScope;
import com.sun.tools.javac.code.Symbol;
import com.sun.tools.javac.code.Symbol.ClassSymbol;
import com.sun.tools.javac.code.Symbol.MethodSymbol;
import com.sun.tools.javac.code.Symbol.ModuleSymbol;
import com.sun.tools.javac.code.Symbol.PackageSymbol;
import com.sun.tools.javac.code.Symbol.TypeSymbol;
import com.sun.tools.javac.code.Symbol.VarSymbol;
import com.sun.tools.javac.code.Symtab;
import com.sun.tools.javac.code.Type;
import com.sun.tools.javac.code.Type.ArrayType;
import com.sun.tools.javac.code.Type.ClassType;
import com.sun.tools.javac.code.Type.UnionClassType;
import com.sun.tools.javac.code.Types;
import com.sun.tools.javac.comp.Attr;
import com.sun.tools.javac.comp.AttrContext;
import com.sun.tools.javac.comp.Check;
import com.sun.tools.javac.comp.Enter;
import com.sun.tools.javac.comp.Env;
import com.sun.tools.javac.comp.MemberEnter;
import com.sun.tools.javac.comp.Modules;
import com.sun.tools.javac.comp.Resolve;
import com.sun.tools.javac.file.BaseFileManager;
import com.sun.tools.javac.model.JavacElements;
import com.sun.tools.javac.parser.DocCommentParser;
import com.sun.tools.javac.parser.ParserFactory;
import com.sun.tools.javac.parser.Tokens.Comment;
import com.sun.tools.javac.processing.JavacProcessingEnvironment;
import com.sun.tools.javac.resources.CompilerProperties.Errors;
import com.sun.tools.javac.resources.CompilerProperties.Notes;
import com.sun.tools.javac.resources.CompilerProperties.Warnings;
import com.sun.tools.javac.tree.DCTree;
import com.sun.tools.javac.tree.DCTree.DCDocComment;
import com.sun.tools.javac.tree.DCTree.DCIdentifier;
import com.sun.tools.javac.tree.DCTree.DCParam;
import com.sun.tools.javac.tree.DCTree.DCReference;
import com.sun.tools.javac.tree.DocCommentTable;
import com.sun.tools.javac.tree.DocTreeMaker;
import com.sun.tools.javac.tree.EndPosTable;
import com.sun.tools.javac.tree.JCTree;
import com.sun.tools.javac.tree.JCTree.JCBlock;
import com.sun.tools.javac.tree.JCTree.JCCatch;
import com.sun.tools.javac.tree.JCTree.JCClassDecl;
import com.sun.tools.javac.tree.JCTree.JCCompilationUnit;
import com.sun.tools.javac.tree.JCTree.JCExpression;
import com.sun.tools.javac.tree.JCTree.JCIdent;
import com.sun.tools.javac.tree.JCTree.JCMethodDecl;
import com.sun.tools.javac.tree.JCTree.JCVariableDecl;
import com.sun.tools.javac.tree.TreeCopier;
import com.sun.tools.javac.tree.TreeInfo;
import com.sun.tools.javac.tree.TreeMaker;
import com.sun.tools.javac.tree.TreeScanner;
import com.sun.tools.javac.util.Abort;
import com.sun.tools.javac.util.Assert;
import com.sun.tools.javac.util.Context;
import com.sun.tools.javac.util.DefinedBy;
import com.sun.tools.javac.util.DefinedBy.Api;
import com.sun.tools.javac.util.DiagnosticSource;
import com.sun.tools.javac.util.JCDiagnostic;
import com.sun.tools.javac.util.JCDiagnostic.DiagnosticFlag;
import com.sun.tools.javac.util.List;
import com.sun.tools.javac.util.ListBuffer;
import com.sun.tools.javac.util.Log;
import com.sun.tools.javac.util.Name;
import com.sun.tools.javac.util.Names;
import com.sun.tools.javac.util.Pair;
import com.sun.tools.javac.util.Position;

import static com.sun.tools.javac.code.Kinds.Kind.*;

/**
 * Provides an implementation of Trees.
 *
 * <p><b>This is NOT part of any supported API.
 * If you write code that depends on this, you do so at your own
 * risk.  This code and its internal interfaces are subject to change
 * or deletion without notice.</b></p>
 *
 * @author Peter von der Ah&eacute;
 */
public class JavacTrees extends DocTrees {
    private final Modules modules;
    private final Resolve resolve;
    private final Enter enter;
    private final Log log;
    private final MemberEnter memberEnter;
    private final Attr attr;
    private final Check chk;
    private final TreeMaker treeMaker;
    private final JavacElements elements;
    private final JavacTaskImpl javacTaskImpl;
    private final Names names;
    private final Types types;
    private final DocTreeMaker docTreeMaker;
    private final JavaFileManager fileManager;
    private final ParserFactory parser;
    private final Symtab syms;

    private BreakIterator breakIterator;
<<<<<<< HEAD
    private JavaFileManager fileManager;
    private ParserFactory parserFactory;
    private Symtab syms;
=======
>>>>>>> c55d29ff

    private DocCommentTreeTransformer docCommentTreeTransformer;

    private final Map<Type, Type> extraType2OriginalMap = new WeakHashMap<>();

    // called reflectively from Trees.instance(CompilationTask task)
    public static JavacTrees instance(JavaCompiler.CompilationTask task) {
        if (!(task instanceof BasicJavacTask basicJavacTask))
            throw new IllegalArgumentException();
        return instance(basicJavacTask.getContext());
    }

    // called reflectively from Trees.instance(ProcessingEnvironment env)
    public static JavacTrees instance(ProcessingEnvironment env) {
        if (!(env instanceof JavacProcessingEnvironment javacProcessingEnvironment))
            throw new IllegalArgumentException();
        return instance(javacProcessingEnvironment.getContext());
    }

    public static JavacTrees instance(Context context) {
        JavacTrees instance = context.get(JavacTrees.class);
        if (instance == null)
            instance = new JavacTrees(context);
        return instance;
    }

    @SuppressWarnings("this-escape")
    protected JavacTrees(Context context) {
        this.breakIterator = null;
        context.put(JavacTrees.class, this);
<<<<<<< HEAD
        init(context);
    }

    private void init(Context context) {
=======

>>>>>>> c55d29ff
        modules = Modules.instance(context);
        attr = Attr.instance(context);
        chk = Check.instance(context);
        enter = Enter.instance(context);
        elements = JavacElements.instance(context);
        log = Log.instance(context);
        resolve = Resolve.instance(context);
        treeMaker = TreeMaker.instance(context);
        memberEnter = MemberEnter.instance(context);
        names = Names.instance(context);
        types = Types.instance(context);
        docTreeMaker = DocTreeMaker.instance(context);
        parserFactory = ParserFactory.instance(context);
        syms = Symtab.instance(context);
        fileManager = context.get(JavaFileManager.class);
        var task = context.get(JavacTask.class);
        javacTaskImpl = (task instanceof JavacTaskImpl taskImpl) ? taskImpl : null;
    }

    @Override @DefinedBy(Api.COMPILER_TREE)
    public BreakIterator getBreakIterator() {
        return breakIterator;
    }

    @Override @DefinedBy(Api.COMPILER_TREE)
    public DocSourcePositions getSourcePositions() {
        return new DocSourcePositions() {
                @Override @DefinedBy(Api.COMPILER_TREE)
                public long getStartPosition(CompilationUnitTree file, Tree tree) {
                    return TreeInfo.getStartPos((JCTree) tree);
                }

                @Override @DefinedBy(Api.COMPILER_TREE)
                public long getEndPosition(CompilationUnitTree file, Tree tree) {
                    EndPosTable endPosTable = ((JCCompilationUnit) file).endPositions;
                    return TreeInfo.getEndPos((JCTree) tree, endPosTable);
                }

                @Override @DefinedBy(Api.COMPILER_TREE)
                public long getStartPosition(CompilationUnitTree file, DocCommentTree comment, DocTree tree) {
                    DCDocComment dcComment = (DCDocComment) comment;
                    DCTree dcTree = (DCTree) tree;
                    return dcComment.getSourcePosition(dcTree.getStartPosition());
                }

                @Override  @DefinedBy(Api.COMPILER_TREE)
                public long getEndPosition(CompilationUnitTree file, DocCommentTree comment, DocTree tree) {
                    DCDocComment dcComment = (DCDocComment) comment;
                    DCTree dcTree = (DCTree) tree;
                    return dcComment.getSourcePosition(dcTree.getEndPosition());
                }
            };
    }

    @Override @DefinedBy(Api.COMPILER_TREE)
    public DocTreeMaker getDocTreeFactory() {
        return docTreeMaker;
    }

    @Override @DefinedBy(Api.COMPILER_TREE)
    public JCClassDecl getTree(TypeElement element) {
        return (JCClassDecl) getTree((Element) element);
    }

    @Override @DefinedBy(Api.COMPILER_TREE)
    public JCMethodDecl getTree(ExecutableElement method) {
        return (JCMethodDecl) getTree((Element) method);
    }

    @Override @DefinedBy(Api.COMPILER_TREE)
    public JCTree getTree(Element element) {
        return getTree(element, null);
    }

    @Override @DefinedBy(Api.COMPILER_TREE)
    public JCTree getTree(Element e, AnnotationMirror a) {
        return getTree(e, a, null);
    }

    @Override @DefinedBy(Api.COMPILER_TREE)
    public JCTree getTree(Element e, AnnotationMirror a, AnnotationValue v) {
        Pair<JCTree, JCCompilationUnit> treeTopLevel = elements.getTreeAndTopLevel(e, a, v);
        if (treeTopLevel == null)
            return null;
        return treeTopLevel.fst;
    }

    @Override @DefinedBy(Api.COMPILER_TREE)
    public TreePath getPath(CompilationUnitTree unit, Tree node) {
        return TreePath.getPath(unit, node);
    }

    @Override @DefinedBy(Api.COMPILER_TREE)
    public TreePath getPath(Element e) {
        return getPath(e, null, null);
    }

    @Override @DefinedBy(Api.COMPILER_TREE)
    public TreePath getPath(Element e, AnnotationMirror a) {
        return getPath(e, a, null);
    }

    @Override @DefinedBy(Api.COMPILER_TREE)
    public TreePath getPath(Element e, AnnotationMirror a, AnnotationValue v) {
        final Pair<JCTree, JCCompilationUnit> treeTopLevel = elements.getTreeAndTopLevel(e, a, v);
        if (treeTopLevel == null)
            return null;
        return TreePath.getPath(treeTopLevel.snd, treeTopLevel.fst);
    }

    @Override @DefinedBy(Api.COMPILER_TREE)
    public Symbol getElement(TreePath path) {
        JCTree tree = (JCTree) path.getLeaf();
        Symbol sym = TreeInfo.symbolFor(tree);
        if (sym == null) {
            for (TreePath p = path; p != null; p = p.getParentPath()) {
                JCTree t = (JCTree) p.getLeaf();
                if (t.hasTag(JCTree.Tag.CLASSDEF)) {
                    JCClassDecl ct = (JCClassDecl) t;
                    if (ct.sym != null) {
                        if ((ct.sym.flags_field & Flags.UNATTRIBUTED) != 0) {
                            attr.attribClass(ct.pos(), ct.sym);
                            sym = TreeInfo.symbolFor(tree);
                        }
                        break;
                    }
                }
            }
        }
        return sym;
    }

    @Override @DefinedBy(Api.COMPILER_TREE)
    public Element getElement(DocTreePath path) {
        DocTree tree = path.getLeaf();
        if (tree instanceof DCReference dcReference)
            return attributeDocReference(path.getTreePath(), dcReference);
        if (tree instanceof DCIdentifier) {
            if (path.getParentPath().getLeaf() instanceof DCParam dcParam) {
                return attributeParamIdentifier(path.getTreePath(), dcParam);
            }
        }
        return null;
    }

    @Override @DefinedBy(Api.COMPILER_TREE)
    public TypeMirror getType(DocTreePath path) {
        DocTree tree = path.getLeaf();
        if (tree instanceof DCReference dcReference) {
            JCTree qexpr = dcReference.qualifierExpression;
            if (qexpr != null) {
                Log.DeferredDiagnosticHandler deferredDiagnosticHandler =
                        new Log.DeferredDiagnosticHandler(log);
                try {
                    Env<AttrContext> env = getAttrContext(path.getTreePath());
                    Type t = attr.attribType(dcReference.qualifierExpression, env);
                    if (t != null && !t.isErroneous()) {
                        return t;
                    }
                } catch (Abort e) { // may be thrown by Check.completionError in case of bad class file
                    return null;
                } finally {
                    log.popDiagnosticHandler(deferredDiagnosticHandler);
                }
            }
        }
        Element e = getElement(path);
        return e == null ? null : e.asType();
    }

    @Override @DefinedBy(Api.COMPILER_TREE)
    public java.util.List<DocTree> getFirstSentence(java.util.List<? extends DocTree> list) {
        return docTreeMaker.getFirstSentence(list);
    }

    private Symbol attributeDocReference(TreePath path, DCReference ref) {
        Env<AttrContext> env = getAttrContext(path);
        if (env == null) return null;
        if (ref.moduleName != null && ref.qualifierExpression == null && ref.memberName != null) {
            // module name and member name without type
            return null;
        }
        Log.DeferredDiagnosticHandler deferredDiagnosticHandler =
                new Log.DeferredDiagnosticHandler(log);
        try {
            final TypeSymbol tsym;
            final Name memberName;
            final ModuleSymbol mdlsym;

            if (ref.moduleName != null) {
                mdlsym = modules.modulesInitialized() ?
                        modules.getObservableModule(names.fromString(ref.moduleName.toString()))
                        : null;
                if (mdlsym == null) {
                    return null;
                } else if (ref.qualifierExpression == null) {
                    return mdlsym;
                }
            } else {
                mdlsym = modules.getDefaultModule();
            }

            if (ref.qualifierExpression == null) {
                tsym = env.enclClass.sym;
                memberName = (Name) ref.memberName;
            } else {
                // Check if qualifierExpression is a type or package, using the methods javac provides.
                // If no module name is given we check if qualifierExpression identifies a type.
                // If that fails or we have a module name, use that to resolve qualifierExpression to
                // a package or type.
                Type t = ref.moduleName == null ? attr.attribType(ref.qualifierExpression, env) : null;

                if (t == null || t.isErroneous()) {
                    JCCompilationUnit toplevel =
                        treeMaker.TopLevel(List.nil());
                    toplevel.modle = mdlsym;
                    toplevel.packge = mdlsym.unnamedPackage;
                    Symbol sym = attr.attribIdent(ref.qualifierExpression, toplevel);

                    if (sym == null) {
                        return null;
                    }

                    sym.complete();

                    if ((sym.kind == PCK || sym.kind == TYP) && sym.exists()) {
                        tsym = (TypeSymbol) sym;
                        memberName = (Name) ref.memberName;
                        if (sym.kind == PCK && memberName != null) {
                            //cannot refer to a package "member"
                            return null;
                        }
                    } else {
                        if (modules.modulesInitialized() && ref.moduleName == null && ref.memberName == null) {
                            // package/type does not exist, check if there is a matching module
                            ModuleSymbol moduleSymbol = modules.getObservableModule(names.fromString(ref.signature));
                            if (moduleSymbol != null) {
                                return moduleSymbol;
                            }
                        }
                        if (ref.qualifierExpression.hasTag(JCTree.Tag.IDENT) && ref.moduleName == null
                                && ref.memberName == null) {
                            // fixup:  allow "identifier" instead of "#identifier"
                            // for compatibility with javadoc
                            tsym = env.enclClass.sym;
                            memberName = ((JCIdent) ref.qualifierExpression).name;
                        } else {
                            return null;
                        }
                    }
                } else {
                    Type e = t;
                    // If this is an array type convert to element type
                    while (e instanceof ArrayType arrayType)
                        e = arrayType.elemtype;
                    tsym = e.tsym;
                    memberName = (Name) ref.memberName;
                }
            }

            if (memberName == null)
                return tsym;

            final List<Type> paramTypes;
            if (ref.paramTypes == null)
                paramTypes = null;
            else {
                ListBuffer<Type> lb = new ListBuffer<>();
                for (List<JCTree> l = (List<JCTree>) ref.paramTypes; l.nonEmpty(); l = l.tail) {
                    JCTree tree = l.head;
                    Type t = attr.attribType(tree, env);
                    lb.add(t);
                }
                paramTypes = lb.toList();
            }

            ClassSymbol sym = (ClassSymbol) types.skipTypeVars(tsym.type, false).tsym;
            Symbol msym = (memberName == sym.name)
                    ? findConstructor(sym, paramTypes, true)
                    : findMethod(sym, memberName, paramTypes, true);

            if (msym == null) {
                msym = (memberName == sym.name)
                        ? findConstructor(sym, paramTypes, false)
                        : findMethod(sym, memberName, paramTypes, false);
            }

            if (paramTypes != null) {
                // explicit (possibly empty) arg list given, so cannot be a field
                return msym;
            }

            VarSymbol vsym = (ref.paramTypes != null) ? null : findField(sym, memberName);
            // prefer a field over a method with no parameters
            if (vsym != null &&
                    (msym == null ||
                        types.isSubtypeUnchecked(vsym.enclClass().asType(), msym.enclClass().asType()))) {
                return vsym;
            } else {
                return msym;
            }
        } catch (Abort e) { // may be thrown by Check.completionError in case of bad class file
            return null;
        } finally {
            log.popDiagnosticHandler(deferredDiagnosticHandler);
        }
    }

    private Symbol attributeParamIdentifier(TreePath path, DCParam paramTag) {
        Symbol javadocSymbol = getElement(path);
        if (javadocSymbol == null)
            return null;
        ElementKind kind = javadocSymbol.getKind();
        List<? extends Symbol> params = List.nil();
        if (kind == ElementKind.METHOD || kind == ElementKind.CONSTRUCTOR) {
            MethodSymbol ee = (MethodSymbol) javadocSymbol;
            params = paramTag.isTypeParameter()
                    ? ee.getTypeParameters()
                    : ee.getParameters();
        } else if (kind.isClass() || kind.isInterface()) {
            ClassSymbol te = (ClassSymbol) javadocSymbol;
            params = paramTag.isTypeParameter()
                    ? te.getTypeParameters()
                    : te.getRecordComponents();
        }

        for (Symbol param : params) {
            if (param.getSimpleName() == paramTag.getName().getName()) {
                return param;
            }
        }
        return null;
    }

    private VarSymbol findField(ClassSymbol tsym, Name fieldName) {
        return searchField(tsym, fieldName, new HashSet<>());
    }

    private VarSymbol searchField(ClassSymbol tsym, Name fieldName, Set<ClassSymbol> searched) {
        if (searched.contains(tsym)) {
            return null;
        }
        searched.add(tsym);

        for (Symbol sym : tsym.members().getSymbolsByName(fieldName)) {
            if (sym.kind == VAR) {
                return (VarSymbol)sym;
            }
        }

        //### If we found a VarSymbol above, but which did not pass
        //### the modifier filter, we should return failure here!

        ClassSymbol encl = tsym.owner.enclClass();
        if (encl != null) {
            VarSymbol vsym = searchField(encl, fieldName, searched);
            if (vsym != null) {
                return vsym;
            }
        }

        // search superclass
        Type superclass = tsym.getSuperclass();
        if (superclass.tsym != null) {
            VarSymbol vsym = searchField((ClassSymbol) superclass.tsym, fieldName, searched);
            if (vsym != null) {
                return vsym;
            }
        }

        // search interfaces
        List<Type> intfs = tsym.getInterfaces();
        for (List<Type> l = intfs; l.nonEmpty(); l = l.tail) {
            Type intf = l.head;
            if (intf.isErroneous()) continue;
            VarSymbol vsym = searchField((ClassSymbol) intf.tsym, fieldName, searched);
            if (vsym != null) {
                return vsym;
            }
        }

        return null;
    }

    MethodSymbol findConstructor(ClassSymbol tsym, List<Type> paramTypes, boolean strict) {
        for (Symbol sym : tsym.members().getSymbolsByName(names.init)) {
            if (sym.kind == MTH) {
                if (hasParameterTypes((MethodSymbol) sym, paramTypes, strict)) {
                    return (MethodSymbol) sym;
                }
            }
        }
        return null;
    }

    private MethodSymbol findMethod(ClassSymbol tsym, Name methodName, List<Type> paramTypes, boolean strict) {
        return searchMethod(tsym, methodName, paramTypes, strict, new HashSet<>());
    }

    private MethodSymbol searchMethod(ClassSymbol tsym, Name methodName,
                                       List<Type> paramTypes, boolean strict,
                                       Set<ClassSymbol> searched) {
        //### Note that this search is not necessarily what the compiler would do!

        // do not match constructors
        if (methodName == names.init)
            return null;

        if (searched.contains(tsym))
            return null;
        searched.add(tsym);

        // search current class

        //### Using modifier filter here isn't really correct,
        //### but emulates the old behavior.  Instead, we should
        //### apply the normal rules of visibility and inheritance.

        if (paramTypes == null) {
            // If no parameters specified, we are allowed to return
            // any method with a matching name.  In practice, the old
            // code returned the first method, which is now the last!
            // In order to provide textually identical results, we
            // attempt to emulate the old behavior.
            MethodSymbol lastFound = null;
            for (Symbol sym : tsym.members().getSymbolsByName(methodName)) {
                if (sym.kind == MTH) {
                    if (sym.name == methodName) {
                        lastFound = (MethodSymbol)sym;
                    }
                }
            }
            if (lastFound != null) {
                return lastFound;
            }
        } else {
            for (Symbol sym : tsym.members().getSymbolsByName(methodName)) {
                if (sym != null &&
                    sym.kind == MTH) {
                    if (hasParameterTypes((MethodSymbol) sym, paramTypes, strict)) {
                        return (MethodSymbol) sym;
                    }
                }
            }
        }

        //### If we found a MethodSymbol above, but which did not pass
        //### the modifier filter, we should return failure here!

        // search superclass
        Type superclass = tsym.getSuperclass();
        if (superclass.tsym != null) {
            MethodSymbol msym = searchMethod((ClassSymbol) superclass.tsym, methodName, paramTypes, strict, searched);
            if (msym != null) {
                return msym;
            }
        }

        // search interfaces
        List<Type> intfs = tsym.getInterfaces();
        for (List<Type> l = intfs; l.nonEmpty(); l = l.tail) {
            Type intf = l.head;
            if (intf.isErroneous()) continue;
            MethodSymbol msym = searchMethod((ClassSymbol) intf.tsym, methodName, paramTypes, strict, searched);
            if (msym != null) {
                return msym;
            }
        }

        // search enclosing class
        ClassSymbol encl = tsym.owner.enclClass();
        if (encl != null) {
            MethodSymbol msym = searchMethod(encl, methodName, paramTypes, strict, searched);
            if (msym != null) {
                return msym;
            }
        }

        return null;
    }

    private boolean hasParameterTypes(MethodSymbol method, List<Type> paramTypes, boolean strict) {
        if (paramTypes == null)
            return true;

        if (method.params().size() != paramTypes.size())
            return false;

        List<Type> methodParamTypes = method.asType().getParameterTypes();
        if (!strict && !Type.isErroneous(paramTypes) && types.isSubtypes(paramTypes, methodParamTypes)) {
            return true;
        }

        methodParamTypes = types.erasureRecursive(methodParamTypes);
        return types.isSameTypes(paramTypes, methodParamTypes);
    }

    @Override @DefinedBy(Api.COMPILER_TREE)
    public TypeMirror getTypeMirror(TreePath path) {
        Tree leaf = path.getLeaf();
        Type ty = ((JCTree) leaf).type;
        return ty == null ? null : ty.stripMetadataIfNeeded();
    }

    @Override @DefinedBy(Api.COMPILER_TREE)
    public JavacScope getScope(TreePath path) {
        return JavacScope.create(getAttrContext(path));
    }

    @Override @DefinedBy(Api.COMPILER_TREE)
    public CommentKind getDocCommentKind(TreePath path) {
        var compUnit = path.getCompilationUnit();
        var leaf = path.getLeaf();
        if (compUnit instanceof JCTree.JCCompilationUnit cu && leaf instanceof JCTree l
                && cu.docComments != null) {
            Comment c = cu.docComments.getComment(l);
            return (c == null) ? null : switch (c.getStyle()) {
                case JAVADOC -> DocTrees.CommentKind.BLOCK;
                case MARKDOWN -> DocTrees.CommentKind.LINE;
                default -> null;
            };
        }
        return null;
    }

    @Override @DefinedBy(Api.COMPILER_TREE)
    public String getDocComment(TreePath path) {
        var compUnit = path.getCompilationUnit();
        var leaf = path.getLeaf();
        if (compUnit instanceof JCTree.JCCompilationUnit cu && leaf instanceof JCTree l
                && cu.docComments != null) {
            return cu.docComments.getCommentText(l);
        }
        return null;
    }

    @Override @DefinedBy(Api.COMPILER_TREE)
    public DocCommentTree getDocCommentTree(TreePath path) {
        var compUnit = path.getCompilationUnit();
        var leaf = path.getLeaf();
        if (compUnit instanceof JCTree.JCCompilationUnit cu && leaf instanceof JCTree l
                && cu.docComments != null) {
            return cu.docComments.getCommentTree(l);
        }
        return null;
    }

    @Override @DefinedBy(Api.COMPILER_TREE)
    public DocCommentTree getDocCommentTree(Element e) {
        TreePath path = getPath(e);
        if (path == null) {
            return null;
        }
        return getDocCommentTree(path);
    }

    @Override @DefinedBy(Api.COMPILER_TREE)
    public DocCommentTree getDocCommentTree(Element e, String relativeFileName) throws IOException {
        PackageElement pkg = elements.getPackageOf(e);
        FileObject fileForInput = fileManager.getFileForInput(StandardLocation.SOURCE_PATH,
                pkg.getQualifiedName().toString(), relativeFileName);

        if (fileForInput == null) {
            throw new FileNotFoundException(relativeFileName);
        }
        return getDocCommentTree(fileForInput);
    }

    @Override @DefinedBy(Api.COMPILER_TREE)
    public boolean isAccessible(Scope scope, TypeElement type) {
        return (scope instanceof JavacScope javacScope)
                && (type instanceof ClassSymbol classSymbol)
                && resolve.isAccessible(javacScope.env, classSymbol, true);
    }

    @Override @DefinedBy(Api.COMPILER_TREE)
    public boolean isAccessible(Scope scope, Element member, DeclaredType type) {
        return (scope instanceof JavacScope javacScope)
                && (member instanceof Symbol symbol)
                && (type instanceof com.sun.tools.javac.code.Type codeType)
                && resolve.isAccessible(javacScope.env, codeType, symbol, true);
    }

    private Env<AttrContext> getAttrContext(TreePath path) {
        if (!(path.getLeaf() instanceof JCTree))  // implicit null-check
            throw new IllegalArgumentException();

        // if we're being invoked from a Tree API client via parse/enter/analyze,
        // we need to make sure all the classes have been entered;
        // if we're being invoked from JSR 199 or JSR 269, then the classes
        // will already have been entered.
        if (javacTaskImpl != null) {
            javacTaskImpl.enter(null);
        }

        JCCompilationUnit unit = (JCCompilationUnit) path.getCompilationUnit();
        Copier copier = createCopier(treeMaker.forToplevel(unit));

        Env<AttrContext> env = null;
        JCMethodDecl method = null;
        JCVariableDecl field = null;

        List<Tree> l = List.nil();
        TreePath p = path;
        while (p != null) {
            l = l.prepend(p.getLeaf());
            p = p.getParentPath();
        }

        for ( ; l.nonEmpty(); l = l.tail) {
            Tree tree = l.head;
            switch (tree.getKind()) {
                case COMPILATION_UNIT:
//                    System.err.println("COMP: " + ((JCCompilationUnit)tree).sourcefile);
                    env = enter.getTopLevelEnv((JCCompilationUnit)tree);
                    break;
                case ANNOTATION_TYPE:
                case CLASS:
                case ENUM:
                case INTERFACE:
                case RECORD:
//                    System.err.println("CLASS: " + ((JCClassDecl)tree).sym.getSimpleName());
                    env = enter.getClassEnv(((JCClassDecl)tree).sym);
                    if (env == null) return null;
                    break;
                case METHOD:
//                    System.err.println("METHOD: " + ((JCMethodDecl)tree).sym.getSimpleName());
                    method = (JCMethodDecl)tree;
                    env = memberEnter.getMethodEnv(method, env);
                    break;
                case VARIABLE:
//                    System.err.println("FIELD: " + ((JCVariableDecl)tree).sym.getSimpleName());
                    field = (JCVariableDecl)tree;
                    break;
                case BLOCK: {
//                    System.err.println("BLOCK: ");
                    if (method != null) {
                        try {
                            Assert.check(method.body == tree);
                            method.body = copier.copy((JCBlock)tree, (JCTree) path.getLeaf());
                            env = attribStatToTree(method.body, env, copier.leafCopy, copier.copiedClasses);
                        } finally {
                            method.body = (JCBlock) tree;
                        }
                    } else {
                        JCBlock body = copier.copy((JCBlock)tree, (JCTree) path.getLeaf());
                        env = attribStatToTree(body, env, copier.leafCopy, copier.copiedClasses);
                    }
                    return env;
                }
                default:
//                    System.err.println("DEFAULT: " + tree.getKind());
                    if (field != null && field.getInitializer() == tree) {
                        env = memberEnter.getInitEnv(field, env);
                        JCExpression expr = copier.copy((JCExpression)tree, (JCTree) path.getLeaf());
                        env = attribExprToTree(expr, env, copier.leafCopy, copier.copiedClasses);
                        return env;
                    }
            }
        }
        return (field != null) ? memberEnter.getInitEnv(field, env) : env;
    }

    private Env<AttrContext> attribStatToTree(JCTree stat, Env<AttrContext>env,
                                              JCTree tree, Map<JCClassDecl, JCClassDecl> copiedClasses) {
        Env<AttrContext> result = attr.attribStatToTree(stat, env, tree);

        fixLocalClassNames(copiedClasses, env);

        return result;
    }

    private Env<AttrContext> attribExprToTree(JCExpression expr, Env<AttrContext>env,
                                              JCTree tree, Map<JCClassDecl, JCClassDecl> copiedClasses) {
        Env<AttrContext> result = attr.attribExprToTree(expr, env, tree);

        fixLocalClassNames(copiedClasses, env);

        return result;
    }

    /* Change the flatnames of the local and anonymous classes in the Scope to
     * the names they would have if the whole file was attributed normally.
     */
    private void fixLocalClassNames(Map<JCClassDecl, JCClassDecl> copiedClasses,
                                    Env<AttrContext> lastEnv) {
        Map<JCClassDecl, Name> flatnameForClass = null;

        for (Entry<JCClassDecl, JCClassDecl> e : copiedClasses.entrySet()) {
            if (e.getKey().sym != null) {
                Name origName;
                if (e.getValue().sym != null) {
                    //if the source tree was already attributed, use the flatname
                    //from the source tree's Symbol:
                    origName = e.getValue().sym.flatname;
                } else {
                    //otherwise, compute the flatnames (for source trees) as
                    //if the full source code would be attributed:
                    if (flatnameForClass == null) {
                        flatnameForClass = prepareFlatnameForClass(lastEnv);
                    }
                    origName = flatnameForClass.get(e.getValue());
                }
                if (origName != null) {
                    e.getKey().sym.flatname = origName;
                }
            }
        }
    }

    /* This method computes and assigns flatnames to trees, as if they would be
     * normally assigned during attribution of the full source code.
     */
    private Map<JCTree.JCClassDecl, Name> prepareFlatnameForClass(Env<AttrContext> env) {
        Map<JCClassDecl, Name> flatNameForClass = new HashMap<>();
        Symbol enclClass = env.enclClass.sym;

        if (enclClass != null && (enclClass.flags_field & Flags.UNATTRIBUTED) != 0) {
            ListBuffer<ClassSymbol> toClear = new ListBuffer<>();
            new TreeScanner() {
                Symbol owner;
                boolean localContext;
                @Override
                public void visitClassDef(JCClassDecl tree) {
                    //compute the name (and ClassSymbol) which would be used
                    //for this class for full attribution
                    Symbol prevOwner = owner;
                    try {
                        ClassSymbol c;
                        if (tree.sym != null) {
                            //already entered:
                            c = tree.sym;
                        } else {
                            c = syms.defineClass(tree.name, owner);
                            if (owner.kind != TYP) {
                                //for local classes, assign the flatname
                                c.flatname = chk.localClassName(c);
                                chk.putCompiled(c);
                                toClear.add(c);
                            }
                            flatNameForClass.put(tree, c.flatname);
                        }
                        owner = c;
                        super.visitClassDef(tree);
                    } finally {
                        owner = prevOwner;
                    }
                }

                @Override
                public void visitBlock(JCBlock tree) {
                    Symbol prevOwner = owner;
                    try {
                        owner = new MethodSymbol(0, names.empty, Type.noType, owner);
                        super.visitBlock(tree);
                    } finally {
                        owner = prevOwner;
                    }
                }
                @Override
                public void visitVarDef(JCVariableDecl tree) {
                    Symbol prevOwner = owner;
                    try {
                        owner = new MethodSymbol(0, names.empty, Type.noType, owner);
                        super.visitVarDef(tree);
                    } finally {
                        owner = prevOwner;
                    }
                }
            }.scan(env.enclClass);
            //revert changes done by the visitor:
            toClear.forEach(c -> {
                chk.clearLocalClassNameIndexes(c);
                chk.removeCompiled(c);
            });
        }

        return flatNameForClass;
    }

    static JavaFileObject asJavaFileObject(FileObject fileObject) {
        JavaFileObject jfo = null;

        if (fileObject instanceof JavaFileObject javaFileObject) {
            checkHtmlKind(fileObject, Kind.HTML);
            return javaFileObject;
        }

        checkHtmlKind(fileObject);
        jfo = new HtmlFileObject(fileObject);
        return jfo;
    }

    private static void checkHtmlKind(FileObject fileObject) {
        checkHtmlKind(fileObject, BaseFileManager.getKind(fileObject.getName()));
    }

    private static void checkHtmlKind(FileObject fileObject, JavaFileObject.Kind kind) {
        if (kind != JavaFileObject.Kind.HTML) {
            throw new IllegalArgumentException("HTML file expected:" + fileObject.getName());
        }
    }

    private static class HtmlFileObject extends ForwardingFileObject<FileObject>
            implements JavaFileObject {

        public HtmlFileObject(FileObject fileObject) {
            super(fileObject);
        }

        @Override @DefinedBy(Api.COMPILER)
        public Kind getKind() {
            return BaseFileManager.getKind(fileObject.getName());
        }

        @Override @DefinedBy(Api.COMPILER)
        public boolean isNameCompatible(String simpleName, Kind kind) {
            return false;
        }

        @Override @DefinedBy(Api.COMPILER)
        public NestingKind getNestingKind() {
            return null;
        }

        @Override @DefinedBy(Api.COMPILER)
        public Modifier getAccessLevel() {
            return null;
        }
    }

    @Override @DefinedBy(Api.COMPILER_TREE)
    public DocCommentTree getDocCommentTree(FileObject fileObject) {
        JavaFileObject jfo = asJavaFileObject(fileObject);
        DiagnosticSource diagSource = new DiagnosticSource(jfo, log);

        final Comment comment = new Comment() {
            int offset = 0;
            @Override
            public String getText() {
                try {
                    CharSequence rawDoc = fileObject.getCharContent(true);
                    return rawDoc.toString();
                } catch (IOException ignore) {
                    // do nothing
                }
                return "";
            }

            @Override
            public int getSourcePos(int index) {
                return offset + index;
            }

            @Override
            public CommentStyle getStyle() {
                return null;
            }

            @Override
            public boolean isDeprecated() {
                return false;
            }

            private String info(FileObject fo) {
                try {
                    var text = fo.getCharContent(true).toString();
                    int MAX_LENGTH = 48;
                    String ELLIPSIS = "...";
                    return fo.getName() + ": "
                            + (text.length() < MAX_LENGTH ? text
                                : text.substring(0, MAX_LENGTH / 2)
                                    + ELLIPSIS
                                    + text.substring(text.length() - MAX_LENGTH / 2));
                } catch (IOException e) {
                    return fo.getName() + ": " + e;
                }
            }
        };

        return new DocCommentParser(parserFactory, diagSource, comment, true).parse();
    }

    @Override @DefinedBy(Api.COMPILER_TREE)
    public DocTreePath getDocTreePath(FileObject fileObject, PackageElement packageElement) {
        JavaFileObject jfo = asJavaFileObject(fileObject);
        DocCommentTree docCommentTree = getDocCommentTree(jfo);
        if (docCommentTree == null)
            return null;
        TreePath treePath = makeTreePath((PackageSymbol)packageElement, jfo, docCommentTree);
        return new DocTreePath(treePath, docCommentTree);
    }

    @Override @DefinedBy(Api.COMPILER_TREE)
    public void setBreakIterator(BreakIterator breakiterator) {
        this.breakIterator = breakiterator;
    }

    @Override @DefinedBy(Api.COMPILER_TREE)
    public String getCharacters(EntityTree tree) {
        return Entity.getCharacters(tree);
    }

    @Override @DefinedBy(Api.COMPILER_TREE)
    public void setDocCommentTreeTransformer(DocTrees.DocCommentTreeTransformer transformer) {
        this.docCommentTreeTransformer = transformer;
        parserFactory.setDocCommentTreeTransformer(transformer);
    }

    public ParserFactory getParserFactory() {
        return parserFactory;
    }

    /**
     * Makes a copy of a tree, noting the value resulting from copying a particular leaf.
     **/
    protected static class Copier extends TreeCopier<JCTree> {
        JCTree leafCopy = null;
        private Map<JCClassDecl, JCClassDecl> copiedClasses = new HashMap<>();

        protected Copier(TreeMaker M) {
            super(M);
        }

        @Override
        public <T extends JCTree> T copy(T t, JCTree leaf) {
            T t2 = super.copy(t, leaf);
            if (t == leaf)
                leafCopy = t2;
            return t2;
        }

        @Override
        public JCTree visitClass(ClassTree node, JCTree p) {
            JCTree nue = super.visitClass(node, p);
            copiedClasses.put((JCClassDecl) nue, (JCClassDecl) node);
            return nue;
        }

    }

    protected Copier createCopier(TreeMaker maker) {
        return new Copier(maker);
    }

    /**
     * Returns the original type from the ErrorType object.
     * @param errorType The errorType for which we want to get the original type.
     * @return TypeMirror corresponding to the original type, replaced by the ErrorType.
     *         noType (type.tag == NONE) is returned if there is no original type.
     */
    @Override @DefinedBy(Api.COMPILER_TREE)
    public TypeMirror getOriginalType(javax.lang.model.type.ErrorType errorType) {
        if (errorType instanceof com.sun.tools.javac.code.Type.ErrorType targetErrorType) {
            return targetErrorType.getOriginalType();
        }
        if (errorType instanceof com.sun.tools.javac.code.Type.ClassType classType &&
            errorType.getKind() == TypeKind.ERROR) {
            return extraType2OriginalMap.computeIfAbsent(classType, tt ->
                    new ClassType(classType.getEnclosingType(), classType.typarams_field,
                            classType.tsym, classType.getMetadata()) {
                        @Override
                        public Type baseType() { return classType; }
                        @Override
                        public TypeKind getKind() {
                            return TypeKind.DECLARED;
                        }
                    });
        }

        return com.sun.tools.javac.code.Type.noType;
    }

    /**
     * Prints a message of the specified kind at the location of the
     * tree within the provided compilation unit
     *
     * @param kind the kind of message
     * @param msg  the message, or an empty string if none
     * @param t    the tree to use as a position hint
     * @param root the compilation unit that contains tree
     */
    @Override @DefinedBy(Api.COMPILER_TREE)
    public void printMessage(Diagnostic.Kind kind, CharSequence msg,
            com.sun.source.tree.Tree t,
            com.sun.source.tree.CompilationUnitTree root) {
        printMessage(kind, msg, ((JCTree) t).pos(), root);
    }

    @Override @DefinedBy(Api.COMPILER_TREE)
    public void printMessage(Diagnostic.Kind kind, CharSequence msg,
            com.sun.source.doctree.DocTree t,
            com.sun.source.doctree.DocCommentTree c,
            com.sun.source.tree.CompilationUnitTree root) {
        printMessage(kind, msg, ((DCTree) t).pos((DCDocComment) c), root);
    }

    private void printMessage(Diagnostic.Kind kind, CharSequence msg,
            JCDiagnostic.DiagnosticPosition pos,
            com.sun.source.tree.CompilationUnitTree root) {
        JavaFileObject oldSource = null;
        JavaFileObject newSource = null;

        newSource = root.getSourceFile();
        if (newSource == null) {
            pos = null;
        } else {
            oldSource = log.useSource(newSource);
        }

        try {
            switch (kind) {
                case ERROR ->             log.error(DiagnosticFlag.API, pos, Errors.ProcMessager(msg.toString()));
                case WARNING ->           log.warning(pos, Warnings.ProcMessager(msg.toString()));
                case MANDATORY_WARNING -> log.mandatoryWarning(pos, Warnings.ProcMessager(msg.toString()));
                default ->                log.note(pos, Notes.ProcMessager(msg.toString()));
            }
        } finally {
            if (oldSource != null)
                log.useSource(oldSource);
        }
    }

    @Override @DefinedBy(Api.COMPILER_TREE)
    public TypeMirror getLub(CatchTree tree) {
        JCCatch ct = (JCCatch) tree;
        JCVariableDecl v = ct.param;
        if (v.type != null && v.type.getKind() == TypeKind.UNION) {
            UnionClassType ut = (UnionClassType) v.type;
            return ut.getLub();
        } else {
            return v.type;
        }
    }

    private TreePath makeTreePath(final PackageSymbol psym, final JavaFileObject jfo,
            DocCommentTree dcTree) {
        JCCompilationUnit jcCompilationUnit = new JCCompilationUnit(List.nil()) {
            public int getPos() {
                return Position.FIRSTPOS;
            }

            public JavaFileObject getSourcefile() {
                return jfo;
            }

            @Override @DefinedBy(Api.COMPILER_TREE)
            public Position.LineMap getLineMap() {
                try {
                    CharSequence content = jfo.getCharContent(true);
                    String s = content.toString();
                    return Position.makeLineMap(s.toCharArray(), s.length(), true);
                } catch (IOException ignore) {}
                return null;
            }
        };

        jcCompilationUnit.docComments = new DocCommentTable() {
            @Override
            public boolean hasComment(JCTree tree) {
                return false;
            }

            @Override
            public Comment getComment(JCTree tree) {
                throw new UnsupportedOperationException();
            }

            @Override
            public String getCommentText(JCTree tree) {
                throw new UnsupportedOperationException();
            }

            @Override
            public DCDocComment getCommentTree(JCTree tree) {
                return (DCDocComment)dcTree;
            }

            @Override
            public void putComment(JCTree tree, Comment c) {
                throw new UnsupportedOperationException();
            }

        };
        jcCompilationUnit.lineMap = jcCompilationUnit.getLineMap();
        jcCompilationUnit.modle = psym.modle;
        jcCompilationUnit.sourcefile = jfo;
        jcCompilationUnit.namedImportScope = new NamedImportScope(psym);
        jcCompilationUnit.packge = psym;
        jcCompilationUnit.starImportScope = new StarImportScope(psym);
        jcCompilationUnit.toplevelScope = WriteableScope.create(psym);
        return new TreePath(jcCompilationUnit);
    }
}<|MERGE_RESOLUTION|>--- conflicted
+++ resolved
@@ -168,16 +168,10 @@
     private final Types types;
     private final DocTreeMaker docTreeMaker;
     private final JavaFileManager fileManager;
-    private final ParserFactory parser;
     private final Symtab syms;
 
     private BreakIterator breakIterator;
-<<<<<<< HEAD
-    private JavaFileManager fileManager;
     private ParserFactory parserFactory;
-    private Symtab syms;
-=======
->>>>>>> c55d29ff
 
     private DocCommentTreeTransformer docCommentTreeTransformer;
 
@@ -208,14 +202,7 @@
     protected JavacTrees(Context context) {
         this.breakIterator = null;
         context.put(JavacTrees.class, this);
-<<<<<<< HEAD
-        init(context);
-    }
-
-    private void init(Context context) {
-=======
-
->>>>>>> c55d29ff
+
         modules = Modules.instance(context);
         attr = Attr.instance(context);
         chk = Check.instance(context);
