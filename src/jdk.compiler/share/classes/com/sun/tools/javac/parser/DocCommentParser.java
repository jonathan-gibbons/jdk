/*
 * Copyright (c) 2012, 2023, Oracle and/or its affiliates. All rights reserved.
 * DO NOT ALTER OR REMOVE COPYRIGHT NOTICES OR THIS FILE HEADER.
 *
 * This code is free software; you can redistribute it and/or modify it
 * under the terms of the GNU General Public License version 2 only, as
 * published by the Free Software Foundation.  Oracle designates this
 * particular file as subject to the "Classpath" exception as provided
 * by Oracle in the LICENSE file that accompanied this code.
 *
 * This code is distributed in the hope that it will be useful, but WITHOUT
 * ANY WARRANTY; without even the implied warranty of MERCHANTABILITY or
 * FITNESS FOR A PARTICULAR PURPOSE.  See the GNU General Public License
 * version 2 for more details (a copy is included in the LICENSE file that
 * accompanied this code).
 *
 * You should have received a copy of the GNU General Public License version
 * 2 along with this work; if not, write to the Free Software Foundation,
 * Inc., 51 Franklin St, Fifth Floor, Boston, MA 02110-1301 USA.
 *
 * Please contact Oracle, 500 Oracle Parkway, Redwood Shores, CA 94065 USA
 * or visit www.oracle.com if you need additional information or have any
 * questions.
 */

package com.sun.tools.javac.parser;

import java.io.Serial;
import java.util.HashMap;
import java.util.Map;
import java.util.regex.Pattern;

import com.sun.source.doctree.AttributeTree.ValueKind;
import com.sun.source.doctree.DocTree;
import com.sun.source.doctree.ErroneousTree;
import com.sun.source.doctree.UnknownBlockTagTree;
import com.sun.source.doctree.UnknownInlineTagTree;
import com.sun.tools.javac.parser.Tokens.Comment;
import com.sun.tools.javac.tree.DCTree;
import com.sun.tools.javac.tree.DCTree.DCAttribute;
import com.sun.tools.javac.tree.DCTree.DCDocComment;
import com.sun.tools.javac.tree.DCTree.DCEndPosTree;
import com.sun.tools.javac.tree.DCTree.DCErroneous;
import com.sun.tools.javac.tree.DCTree.DCIdentifier;
import com.sun.tools.javac.tree.DCTree.DCReference;
import com.sun.tools.javac.tree.DCTree.DCText;
import com.sun.tools.javac.tree.DocTreeMaker;
import com.sun.tools.javac.util.DiagnosticSource;
import com.sun.tools.javac.util.JCDiagnostic;
import com.sun.tools.javac.util.List;
import com.sun.tools.javac.util.ListBuffer;
import com.sun.tools.javac.util.Name;
import com.sun.tools.javac.util.Names;
import com.sun.tools.javac.util.Position;
import com.sun.tools.javac.util.StringUtils;

import static com.sun.tools.javac.util.LayoutCharacters.EOI;

/**
 *
 *  <p><b>This is NOT part of any supported API.
 *  If you write code that depends on this, you do so at your own risk.
 *  This code and its internal interfaces are subject to change or
 *  deletion without notice.</b>
 */
public class DocCommentParser {
    static class ParseException extends Exception {
        @Serial
        private static final long serialVersionUID = 0;
        final int pos;

        ParseException(String key) {
            this(Position.NOPOS, key);
        }
        ParseException(int pos, String key) {
            super(key);
            this.pos = pos;
        }
    }

    private enum Phase {
        /** The initial part of an HTML file up to and including the {@code body} and possible {@code <main>} tag. */
        PREAMBLE,
        /** The initial part of a doc comment, or the rich-text content of a block tag. */
        BODY,
        /** The end of an HTML file, from and including the {@code </main>} or {@code </body>} tag. */
        POSTAMBLE,
        /** The rich-text content of an inline documentation comment tag. */
        INLINE
    }

    private final ParserFactory fac;
    private final JCDiagnostic.Factory diags;
    private final DiagnosticSource diagSource;
    private final Comment comment;
    private final DocTreeMaker m;
    private final Names names;
    private final boolean isFileContent;
    private final DocTree.Kind textKind;

    /** The input buffer, index of most recent character read,
     *  index of one past last character in buffer.
     */
    private char[] buf;
    private int bp;
    private int buflen;

    /** The current character.
     */
    private char ch;

    private int textStart = -1;
    private int lastNonWhite = -1;
    private boolean newline = true;

    private final Map<Name, TagParser> tagParsers;

    // TODO: isFileContent should be replaces by file extension if applicable
    public DocCommentParser(ParserFactory fac, DiagnosticSource diagSource,
                            Comment comment, boolean isFileContent) {
        this.fac = fac;
        this.diags = fac.log.diags;
        this.diagSource = diagSource;
        this.comment = comment;
        names = fac.names;
        this.isFileContent = isFileContent;
        textKind = isFileContent ? DocTree.Kind.TEXT : getTextKind(comment);
        m = fac.docTreeMaker;
        tagParsers = createTagParsers();
    }

    private static DocTree.Kind getTextKind(Comment c) {
        return switch (c.getStyle()) {
            case JAVADOC -> DocTree.Kind.TEXT;
            case MARKDOWN -> DocTree.Kind.MARKDOWN;
            default -> throw new IllegalArgumentException(c.getStyle().name());
        };
    }

    public DocCommentParser(ParserFactory fac, DiagnosticSource diagSource, Comment comment) {
        this(fac, diagSource, comment, false);
    }

    public DCDocComment parse() {
        String c = comment.getText();
        buf = new char[c.length() + 1];
        c.getChars(0, c.length(), buf, 0);
        buf[buf.length - 1] = EOI;
        buflen = buf.length - 1;
        bp = -1;
        nextChar();

        List<DCTree> preamble = isFileContent ? content(Phase.PREAMBLE) : List.nil();
        List<DCTree> body = content(Phase.BODY);
        List<DCTree> tags = blockTags();
        List<DCTree> postamble = isFileContent ? content(Phase.POSTAMBLE) : List.nil();

        int pos = textKind == DocTree.Kind.MARKDOWN  ? 0
                : !preamble.isEmpty() ? preamble.head.pos
                : !body.isEmpty() ? body.head.pos
                : !tags.isEmpty() ? tags.head.pos
                : !postamble.isEmpty() ? postamble.head.pos
                : 0;

        return m.at(pos).newDocCommentTree(comment, body, tags, preamble, postamble);
    }

    void nextChar() {
        ch = buf[bp < buflen ? ++bp : buflen];
        switch (ch) {
            case '\n' -> {
                newline = true;
            }

            case '\r' -> {
                if (bp + 1 < buflen && buf[bp + 1] == '\n') {
                    bp++;
                    ch = '\n';
                }
                newline = true;
            }
        }
    }

    char peekChar() {
        return buf[bp < buflen ? bp + 1 : buflen];
    }

    String peekLine() {
        int p = bp;
        while (p < buflen) {
             switch (buf[p]) {
                 case '\n', '\r' -> {
                     return newString(bp, p);
                 }
                 default -> p++;
             }
        }
        return newString(bp, buflen);
    }

    protected List<DCTree> blockContent() {
        while (ch == ' ' && bp < buflen) {
            nextChar();
        }
        return content(Phase.BODY);
    }

    /**
     * Reads "rich text" content, consisting of text, html and inline tags,
     * according to the given {@code phase}.
     *
     * Inline tags are only recognized in {@code BODY} and {@code INLINE}
     * phases, and not in {@code PREAMBLE} and {@code POSTAMBLE} phases.
     *
     * The end of the content is dependent on the phase:
     *
     * <ul>
     * <li>{@code PREAMBLE}: the appearance of {@code <body>} (or {@code <main>}),
     *      as determined by {@link #isEndPreamble()}
     * <li>{@code BODY}: the beginning of a block tag, or when readung from
     *      an HTML file, the appearance of {@code </main>} (or {@code </body>},
     *       as determined by {@link #isEndBody()}
     * <li>{@code INLINE}: '}', after skipping any matching {@code { }}
     * <li>{@code PREAMBLE}: end of file
     * </ul>
     *
     *
     *
     */
    protected List<DCTree> content(Phase phase) {
        ListBuffer<DCTree> trees = new ListBuffer<>();
        textStart = -1;

        int depth = 1;                  // only used when phase is INLINE
        int pos = bp;                   // only used when phase is INLINE
        LineKind lineKind = textKind == DocTree.Kind.MARKDOWN ? peekLineKind() : null;

        if (DEBUG) System.err.println("starting content " + showPos(bp) + " " + newline);

        loop:
        while (bp < buflen) {
            if (DEBUG) System.err.println("   in content " + showPos(bp) + " " + newline);
            switch (ch) {
                case '\n', '\r' -> {
                    nextChar();
                    if (textKind == DocTree.Kind.MARKDOWN) {
//                        // FIXME?
//                        if (textStart == -1) {
//                            textStart = bp;
//                        }
                        int indent = readIndent();
                        // in the following, the evaluation of INDENTED_CODE_BLOCK is
                        // inductively a sequence of indented lines following any
                        // line that is not OTHER
                        lineKind = (ch == '\n' || ch == '\r') ? LineKind.BLANK
                                : (indent <= 3) ? peekLineKind()
                                : lineKind != LineKind.OTHER ? LineKind.INDENTED_CODE_BLOCK
                                : LineKind.OTHER;
                        if (lineKind == LineKind.INDENTED_CODE_BLOCK) {
                            skipLine();
                        }
                    }
                }

                case ' ', '\t' -> {
                    if (textKind == DocTree.Kind.MARKDOWN && textStart == -1) {
                        textStart = bp;
                    }
                    nextChar();
                }


                case '&' -> {
                    switch (textKind) {
                        case MARKDOWN -> defaultContentCharacter();
                        case TEXT -> entity(trees);
                        default -> throw unknownTextKind(textKind);
                    }
                }

                case '<' -> {
                    switch (textKind) {
                        case MARKDOWN -> {
                            defaultContentCharacter();
                        }
                        case TEXT -> {
                            newline = false;
                            if (isFileContent) {
                                switch (phase) {
                                    case PREAMBLE -> {
                                        if (isEndPreamble()) {
                                            trees.add(html());
                                            if (textStart == -1) {
                                                textStart = bp;
                                                lastNonWhite = -1;
                                            }
                                            // mark this as the start, for processing purposes
                                            newline = true;
                                            break loop;
                                        }
                                    }
                                    case BODY -> {
                                        if (isEndBody()) {
                                            addPendingText(trees, lastNonWhite);
                                            break loop;
                                        }
                                    }
                                    default -> { }
                                }
                            }
                            addPendingText(trees, bp - 1);
                            trees.add(html());

                            if (phase == Phase.PREAMBLE || phase == Phase.POSTAMBLE) {
                                break; // Ignore newlines after html tags, in the meta content
                            }
                            if (textStart == -1) {
                                textStart = bp;
                                lastNonWhite = -1;
                            }
                        }
                        default -> throw unknownTextKind(textKind);
                    }
                }

                case '{' -> {
                    switch (phase) {
                        case PREAMBLE, POSTAMBLE -> defaultContentCharacter();
                        case BODY -> inlineTag(trees);
                        case INLINE -> {
                            if (!inlineTag(trees)) {
                                depth++;
                            }
                        }
                    }
                }

                case '}' -> {
                    if (phase == Phase.INLINE) {
                        newline = false;
                        if (--depth == 0) {
                            addPendingText(trees, bp - 1);
                            nextChar();
                            return trees.toList();
                        }
                        nextChar();
                    } else {
                        defaultContentCharacter();
                    }
                }

                case '@' -> {
                    if (DEBUG) System.err.println("  content @");
                    // check for context-sensitive escape sequences:
                    //   newline whitespace @@
                    //   newline whitespace @*
                    //   *@/
                    if (newline) {
                        if (DEBUG) System.err.println("  content @ newline");
                        char peek = peekChar();
                        if (peek == '@' || peek == '*') {
                            if (DEBUG) System.err.println("  content @ newline escape1 " + peek);
                            addPendingText(trees, bp - 1);
                            nextChar();
                            trees.add(m.at(bp - 1).newEscapeTree(ch));
                            newline = false;
                            nextChar();
                            textStart = bp;
                            break;
                        } else if (phase == Phase.BODY) {
                            if (DEBUG) System.err.println("  content @ newline BODY will break loop");
                            addPendingText(trees, lastNonWhite);
                            break loop;
                        }
                    } else if (textStart != -1 && buf[bp - 1] == '*' && peekChar() == '/') {
                        if (DEBUG) System.err.println("  content @ newline escape2");
                        addPendingText(trees, bp - 1);
                        nextChar();
                        trees.add(m.at(bp - 1).newEscapeTree('/'));
                        newline = false;
                        nextChar();
                        textStart = bp;
                        break;
                    }
                    if (DEBUG) System.err.println("  content @ final default");
                    defaultContentCharacter();
                }

                case '`', '~' -> {
                    switch (textKind) {
                        case MARKDOWN -> {
                            newline = false;
                            if (textStart == -1) {
                                textStart = bp;
                            }
                            lastNonWhite = bp;
                            if (ch == '`' || ch == '~' && lineKind == LineKind.CODE_FENCE) {
                                int end = skipMarkdownCode(ch, count(ch), lineKind);
                                if (end == -1) {
                                    bp = lastNonWhite;
                                    nextChar();
                                }
                            } else {
                                nextChar();
                            }
                        }
                        case TEXT -> {
                            defaultContentCharacter();
                        }
                    }
                }

                default -> {
                    defaultContentCharacter();
                }
            }
        }

        if (lastNonWhite != -1)
            addPendingText(trees, lastNonWhite);

        return (phase == Phase.INLINE)
                ? List.of(erroneous("dc.unterminated.inline.tag", pos))
                : trees.toList();
    }

    void defaultContentCharacter() {
        newline = false;
        if (textStart == -1)
            textStart = bp;
        lastNonWhite = bp;
        nextChar();
    }

    private IllegalStateException unknownTextKind(DocTree.Kind textKind) {
        return new IllegalStateException(textKind.toString());
    }

    /**
     * Read a series of block tags, including their content.
     * Standard tags parse their content appropriately.
     * Non-standard tags are represented by {@link UnknownBlockTagTree}.
     */
    protected List<DCTree> blockTags() {
        ListBuffer<DCTree> tags = new ListBuffer<>();
        while (bp < buflen && ch == '@')
            tags.add(blockTag());
        return tags.toList();
    }

    /**
     * Read a single block tag, including its content.
     * Standard tags parse their content appropriately.
     * Non-standard tags are represented by {@link UnknownBlockTagTree}.
     */
    protected DCTree blockTag() {
<<<<<<< HEAD
        if (DEBUG) System.err.println("blockTag " + showPos(bp));
=======
        newline = false;
>>>>>>> c55d29ff
        int p = bp;
        try {
            nextChar();
            if (isIdentifierStart(ch)) {
                Name name = readTagName();
                TagParser tp = tagParsers.get(name);
                if (tp == null) {
                    List<DCTree> content = blockContent();
                    return m.at(p).newUnknownBlockTagTree(name, content);
                } else {
                    if (DEBUG) System.err.println("blockTag " + tp + " " + showPos(bp) + " " + textStart);
                    if (tp.allowsBlock()) {
                        return tp.parse(p, TagParser.Kind.BLOCK);
                    } else {
                        return erroneous("dc.bad.inline.tag", p);
                    }
                }
            }
            int prefPos = bp;
            blockContent();

            return erroneous("dc.no.tag.name", p, prefPos);
        } catch (ParseException e) {
            blockContent();
            return erroneous(e.getMessage(), p, e.pos);
        }
    }

    private static final boolean DEBUG = false;

    //DEBUG
    String showPos(int p) {
        var sb = new StringBuilder();
        sb.append("[" + p + "] ");
        if (p >= 0) {
            for (int i = Math.max(p - 10, 0); i < Math.min(p + 10, buflen); i++) {
                if (i == p) sb.append("[");
                var c = buf[i];
                sb.append(switch (c) {
                    case '\n' -> '|';
                    case ' ' -> '_';
                    default -> c;
                });
                if (i == p) sb.append("]");
            }
        }
        return sb.toString();
    }

    /**
     * Reads a possible inline tag, after finding an opening brace <code>{</code> character.
     *
     * If the next character is {@code @}, an opening tag is read and added to the
     * given {@code list}, and the result is {@code true}.
     *
     * Otherwise, the {@code list} is updated with the characters that have been read,
     * and the result is {@code false}. The result also indicates that a single
     * opening brace was read, and that a corresponding closing brace should eventually
     * be read.
     *
     * @param list the list of trees being accumulated
     * @return {@code true} if an inline tag was read, and {@code false} otherwise
     */
    protected boolean inlineTag(ListBuffer<DCTree> list) {
        newline = false;
        nextChar();
        if (ch == '@') {
            // check for context-sensitive escape-sequence
            //   {@@
            if (peekChar() == '@') {
                if (textStart == -1) {
                    textStart = bp - 1;
                }
                addPendingText(list, bp - 1);
                nextChar();
                list.add(m.at(bp - 1).newEscapeTree('@'));
                nextChar();
                textStart = -1;
                lastNonWhite = bp;
            } else {
                addPendingText(list, bp - 2);
                list.add(inlineTag());
                textStart = bp;
                lastNonWhite = -1;
                return true;
            }
        } else {
            if (textStart == -1)
                textStart = bp - 1;
            lastNonWhite = bp;
        }
        return false;
    }

    /**
     * Read a single inline tag, including its content.
     * Standard tags parse their content appropriately.
     * Non-standard tags are represented by {@link UnknownInlineTagTree}.
     * Malformed tags may be returned as {@link ErroneousTree}.
     */
    protected DCTree inlineTag() {
        int p = bp - 1;
        try {
            nextChar();
            if (!isIdentifierStart(ch)) {
                return erroneous("dc.no.tag.name", p, bp);
            }
            Name name = readTagName();
            TagParser tp = tagParsers.get(name);
            if (tp == null) {
                skipWhitespace();
                DCTree text = inlineText(WhitespaceRetentionPolicy.REMOVE_ALL);
                nextChar();
                return m.at(p).newUnknownInlineTagTree(name, List.of(text)).setEndPos(bp);
            } else {
                if (!tp.retainWhiteSpace) {
                    skipWhitespace();
                }
                if (tp.allowsInline()) {
                    DCEndPosTree<?> tree = (DCEndPosTree<?>) tp.parse(p, TagParser.Kind.INLINE);
                    return tree.setEndPos(bp);
                } else { // handle block tags (for example, @see) in inline content
                    DCTree text = inlineText(WhitespaceRetentionPolicy.REMOVE_ALL); // skip content
                    nextChar();
                    return m.at(p).newUnknownInlineTagTree(name, List.of(text)).setEndPos(bp);
                }
            }
        } catch (ParseException e) {
            return erroneous(e.getMessage(), p, e.pos);
        }
    }

    private enum WhitespaceRetentionPolicy {
        RETAIN_ALL,
        REMOVE_FIRST_SPACE,
        REMOVE_ALL
    }

    /**
     * Read plain text content of an inline tag.
     * Matching pairs of '{' '}' are skipped; the text is terminated by the first
     * unmatched '}'. It is an error if the beginning of the next tag is detected.
     */
    private DCText inlineText(WhitespaceRetentionPolicy whitespacePolicy) throws ParseException {
        switch (whitespacePolicy) {
            case REMOVE_ALL -> {
                skipWhitespace();
            }

            case REMOVE_FIRST_SPACE -> {
                if (ch == ' ')
                    nextChar();
            }

            case RETAIN_ALL -> { }
        }
        int pos = bp;
        int depth = 1;

        while (bp < buflen) {
            switch (ch) {
                case '\n', '\r', '\f', ' ', '\t' -> {
                }

                case '{' -> {
                    newline = false;
                    lastNonWhite = bp;
                    depth++;
                }

                case '}' -> {
                    if (--depth == 0) {
                        return m.at(pos).newTextTree(newString(pos, bp));
                    }
                    newline = false;
                    lastNonWhite = bp;
                }

                default -> {
                    newline = false;
                    lastNonWhite = bp;
                }
            }
            nextChar();
        }
        throw new ParseException("dc.unterminated.inline.tag");
    }

    /**
     * Read Java class name, possibly followed by member
     * Matching pairs of {@literal < >} are skipped. The text is terminated by the first
     * unmatched '}'. It is an error if the beginning of the next tag is detected.
     */
    // TODO: improve quality of parse to forbid bad constructions.
    protected DCReference reference(ReferenceParser.Mode mode) throws ParseException {
        int pos = bp;
        int depth = 0;

        // scan to find the end of the signature, by looking for the first
        // whitespace not enclosed in () or <>, or the end of the tag
        loop:
        while (bp < buflen) {
            switch (ch) {

                case '\n', '\r', '\f', ' ', '\t' -> {
                    if (depth == 0)
                        break loop;
                }

                case '(', '<' -> {
                    newline = false;
                    depth++;
                }

                case ')', '>' -> {
                    newline = false;
                    --depth;
                }

                case '}' -> {
                    if (bp == pos)
                        return null;
                    newline = false;
                    break loop;
                }

                case '@' -> {
                    if (newline)
                        break loop;
                }

                default -> {
                    newline = false;
                }

            }
            nextChar();
        }

        // depth < 0 will be caught and reported by ReferenceParser#parse
        if (depth > 0)
            throw new ParseException("dc.unterminated.signature");

        String sig = newString(pos, bp);

        try {
            ReferenceParser.Reference ref = new ReferenceParser(fac).parse(sig, mode);
            return m.at(pos).newReferenceTree(sig, ref).setEndPos(bp);
        } catch (ReferenceParser.ParseException pe) {
            throw new ParseException(pos + pe.pos, pe.getMessage());
        }

    }

    /**
     * Reads a Java identifier.
     */
    protected DCIdentifier identifier() throws ParseException {
        skipWhitespace();
        int pos = bp;

        if (isJavaIdentifierStart(ch)) {
            Name name = readJavaIdentifier();
            return m.at(pos).newIdentifierTree(name);
        }

        throw new ParseException("dc.identifier.expected");
    }

    /**
     * Reads a quoted string.
     * It is an error if the beginning of the next tag is detected.
     */
    protected DCText quotedString() {
        newline = false;
        int pos = bp;
        nextChar();

        loop:
        while (bp < buflen) {
            switch (ch) {
                case '\n', '\r', '\f', ' ', '\t' -> { }

                case '"' -> {
                    nextChar();
                    // trim trailing white-space?
                    return m.at(pos).newTextTree(newString(pos, bp));
                }

                case '@' -> {
                    if (newline)
                        break loop;
                }
            }
            nextChar();
        }
        return null;
    }

    /**
     * Reads a term (that is, one word).
     * It is an error if the beginning of the next tag is detected.
     */
    protected DCText inlineWord() {
        int pos = bp;
        int depth = 0;
        loop:
        while (bp < buflen) {
            switch (ch) {
                case '\n', '\r', '\f', ' ', '\t' -> {
                    return m.at(pos).newTextTree(newString(pos, bp));
                }

                case '@' -> {
                    if (newline)
                        break loop;
                }

                case '{' -> {
                    depth++;
                }

                case '}' -> {
                    if (depth == 0)
                        return m.at(pos).newTextTree(newString(pos, bp));
                    depth--;
                }
            }
            newline = false;
            nextChar();
        }
        return null;
    }

    /**
     * Reads general text content of an inline tag, including HTML entities and elements.
     * Matching pairs of '{' '}' are skipped; the text is terminated by the first
     * unmatched '}'. It is an error if the beginning of the next tag is detected.
     */
    private List<DCTree> inlineContent() {
        skipWhitespace();
        return content(Phase.INLINE);
    }

    protected void entity(ListBuffer<DCTree> list) {
        newline = false;
        addPendingText(list, bp - 1);
        list.add(entity());
        if (textStart == -1) {
            textStart = bp;
            lastNonWhite = -1;
        }
    }

    /**
     * Reads an HTML entity.
     * {@literal &identifier; } or {@literal &#digits; } or {@literal &#xhex-digits; }
     */
    protected DCTree entity() {
        int p = bp;
        nextChar();
        Name name = null;
        if (ch == '#') {
            int namep = bp;
            nextChar();
            if (isDecimalDigit(ch)) {
                nextChar();
                while (bp < buflen && isDecimalDigit(ch))
                    nextChar();
                name = names.fromChars(buf, namep, bp - namep);
            } else if (ch == 'x' || ch == 'X') {
                nextChar();
                if (isHexDigit(ch)) {
                    nextChar();
                    while (bp < buflen && isHexDigit(ch))
                        nextChar();
                    name = names.fromChars(buf, namep, bp - namep);
                }
            }
        } else if (isIdentifierStart(ch)) {
            name = readIdentifier();
        }

        if (name == null)
            return erroneous("dc.bad.entity", p);
        else {
            if (ch != ';')
                return erroneous("dc.missing.semicolon", p);
            nextChar();
            return m.at(p).newEntityTree(name);
        }
    }

    /**
     * Returns whether this is the end of the preamble of an HTML file.
     * The preamble ends with start of {@code body} element followed by
     * possible whitespace and the start of a {@code main} element.
     *
     * @return whether this is the end of the preamble
     */
    boolean isEndPreamble() {
        final int savedpos = bp;
        try {
            if (ch == '<')
                nextChar();

            if (isIdentifierStart(ch)) {
                String name = StringUtils.toLowerCase(readIdentifier().toString());
                switch (name) {
                    case "body" -> {
                        // Check if also followed by <main>
                        // 1. skip rest of <body>
                        while (bp < buflen && ch != '>') {
                            nextChar();
                        }
                        if (ch == '>') {
                            nextChar();
                        }
                        // 2. skip any whitespace
                        while (bp < buflen && isWhitespace(ch)) {
                            nextChar();
                        }
                        // 3. check if looking at "<main..."
                        if (ch == '<') {
                            nextChar();
                            if (isIdentifierStart(ch)) {
                                name = StringUtils.toLowerCase(readIdentifier().toString());
                                if (name.equals("main")) {
                                    return false;
                                }
                            }
                        }
                        // if <body> is _not_ followed by <main> then this is the
                        // end of the preamble
                        return true;
                    }

                    case "main" -> {
                        // <main> is unconditionally the end of the preamble
                        return true;
                    }
                }
            }
            return false;
        } finally {
            bp = savedpos;
            ch = buf[bp];
        }
    }

    /**
     * Returns whether this is the end of the main body of the content in a standalone
     * HTML file.
     * The content ends with the closing tag for a {@code main} or {@code body} element.
     *
     * @return whether this is the end of the main body of the content
     */
    boolean isEndBody() {
        final int savedpos = bp;
        try {
            if (ch == '<')
                nextChar();

            if (ch == '/') {
                nextChar();
                if (isIdentifierStart(ch)) {
                    String name = StringUtils.toLowerCase(readIdentifier().toString());
                    switch (name) {
                        case "body", "main" -> {
                            return true;
                        }
                    }
                }
            }

            return false;
        } finally {
            bp = savedpos;
            ch = buf[bp];
        }

    }

    boolean peek(String s) {
        final int savedpos = bp;
        try {
            if (ch == '<')
                nextChar();

            if (ch == '/') {
                if (s.charAt(0) != ch) {
                    return false;
                } else {
                    s = s.substring(1);
                    nextChar();
                }
            }

            if (isIdentifierStart(ch)) {
                Name name = readIdentifier();
                return StringUtils.toLowerCase(name.toString()).equals(s);
            }
            return false;
        } finally {
            bp = savedpos;
            ch = buf[bp];
        }
    }

    /**
     * Reads an HTML construct, beginning with {@code <}.
     *
     * <ul>
     * <li>start element: {@code <identifier attrs> }
     * <li>end element: {@code </identifier> }
     * <li>comment: {@code <!-- ... -->}
     * <li>doctype: {@code <!doctype ... >}
     * <li>cdata: {@code <![CDATA[ ... ]]>}
     * </ul>
     *  or
     */
    private DCTree html() {
        int p = bp;
        nextChar();
        if (isIdentifierStart(ch)) {
            Name name = readIdentifier();
            List<DCTree> attrs = htmlAttrs();
            if (attrs != null) {
                boolean selfClosing = false;
                if (ch == '/') {
                    nextChar();
                    selfClosing = true;
                }
                if (ch == '>') {
                    nextChar();
                    return m.at(p).newStartElementTree(name, attrs, selfClosing).setEndPos(bp);
                }
            }
        } else if (ch == '/') {
            nextChar();
            if (isIdentifierStart(ch)) {
                Name name = readIdentifier();
                skipWhitespace();
                if (ch == '>') {
                    nextChar();
                    return m.at(p).newEndElementTree(name).setEndPos(bp);
                }
            }
        } else if (ch == '!') {
            nextChar();
            if (ch == '-') {
                nextChar();
                if (ch == '-') {
                    nextChar();
                    while (bp < buflen) {
                        int dash = 0;
                        while (bp < buflen && ch == '-') {
                            dash++;
                            nextChar();
                        }
                        // Strictly speaking, a comment should not contain "--"
                        // so dash > 2 is an error, dash == 2 implies ch == '>'
                        // See http://www.w3.org/TR/html-markup/syntax.html#syntax-comments
                        // for more details.
                        if (dash >= 2 && ch == '>') {
                            nextChar();
                            return m.at(p).newCommentTree(newString(p, bp));
                        }

                        nextChar();
                    }
                }
            } else if (isIdentifierStart(ch) && peek("doctype")) {
                readIdentifier();
                nextChar();
                skipWhitespace();
                int d = bp;
                while (bp < buflen) {
                    if (ch == '>') {
                        int mark = bp;
                        nextChar();
                        return m.at(d).newDocTypeTree(newString(d, mark));
                    }
                    nextChar();
                }
            } else {
                String CDATA = "[CDATA[";  // full prefix is <![CDATA[
                for (int i = 0; i < CDATA.length(); i++) {
                    if (ch == CDATA.charAt(i)) {
                        nextChar();
                    } else {
                        return erroneous("dc.invalid.html", p);
                    }
                }
                // suffix is ]]>
                while (bp < buflen) {
                    if (ch == ']') {
                        int n = 0;
                        while (bp < buflen && ch == ']') {
                            n++;
                            nextChar();
                        }
                        if (n >= 2 && ch == '>') {
                            nextChar();
                            return m.at(p).newTextTree(newString(p, bp));
                        }
                    } else {
                        nextChar();
                    }
                }
                return erroneous("dc.invalid.html", p);
            }
        }

        bp = p + 1;
        ch = buf[bp];
        return erroneous("dc.malformed.html", p);
    }

    /**
     * Read a series of HTML attributes, terminated by {@literal > }.
     * Each attribute is of the form {@literal identifier[=value] }.
     * "value" may be unquoted, single-quoted, or double-quoted.
     */
    protected List<DCTree> htmlAttrs() {
        ListBuffer<DCTree> attrs = new ListBuffer<>();
        skipWhitespace();

        loop:
        while (bp < buflen && isIdentifierStart(ch)) {
            int namePos = bp;
            Name name = readAttributeName();
            skipWhitespace();
            List<DCTree> value = null;
            ValueKind vkind = ValueKind.EMPTY;
            if (ch == '=') {
                ListBuffer<DCTree> v = new ListBuffer<>();
                nextChar();
                skipWhitespace();
                if (ch == '\'' || ch == '"') {
                    newline = false;
                    vkind = (ch == '\'') ? ValueKind.SINGLE : ValueKind.DOUBLE;
                    char quote = ch;
                    nextChar();
                    textStart = bp;
                    while (bp < buflen && ch != quote) {
                        if (newline && ch == '@') {
                            attrs.add(erroneous("dc.unterminated.string", namePos));
                            // No point trying to read more.
                            // In fact, all attrs get discarded by the caller
                            // and superseded by a malformed.html node because
                            // the html tag itself is not terminated correctly.
                            break loop;
                        }
                        attrValueChar(v);
                    }
                    addPendingText(v, bp - 1, DocTree.Kind.TEXT);
                    nextChar();
                } else {
                    vkind = ValueKind.UNQUOTED;
                    textStart = bp;
                    while (bp < buflen && !isUnquotedAttrValueTerminator(ch)) {
                        attrValueChar(v);
                    }
                    addPendingText(v, bp - 1, DocTree.Kind.TEXT);
                }
                skipWhitespace();
                value = v.toList();
            }
            DCAttribute attr = m.at(namePos).newAttributeTree(name, vkind, value);
            attrs.add(attr);
        }

        return attrs.toList();
    }

    protected void attrValueChar(ListBuffer<DCTree> list) {
        switch (ch) {
            case '&' -> entity(list);
            case '{' -> inlineTag(list);
            default  -> nextChar();
        }
    }


    protected void addPendingText(ListBuffer<DCTree> list, int textEnd) {
        addPendingText(list, textEnd, textKind);
    }

    protected void addPendingText(ListBuffer<DCTree> list, int textEnd, DocTree.Kind kind) {
        if (textStart != -1) {
            if (textStart <= textEnd) {
                switch (kind) {
                    case TEXT ->
                            list.add(m.at(textStart).newTextTree(newString(textStart, textEnd + 1)));
                    case MARKDOWN ->
                            list.add(m.at(textStart).newRawTextTree(DocTree.Kind.MARKDOWN, newString(textStart, textEnd + 1)));
                    default ->
                        throw new IllegalArgumentException(kind.toString());
                }
            }
            textStart = -1;
        }
    }

    /**
     * Creates an {@code ErroneousTree} node, for a range of text starting at a given position,
     * ending at the last non-whitespace character before the current position,
     * and with the preferred position set to the last character within that range.
     *
     * @param code the resource key for the error message
     * @param pos  the starting position
     *
     * @return the {@code ErroneousTree} node
     */
    protected DCErroneous erroneous(String code, int pos) {
        return erroneous(code, pos, Position.NOPOS);
    }

    /**
     * Creates an {@code ErroneousTree} node, for a range of text starting at a given position,
     * ending at the last non-whitespace character before the current position,
     * and with a given preferred position.
     *
     * @param code the resource key for the error message
     * @param pos  the starting position
     * @param pref the preferred position for the node, or {@code NOPOS} to use the default value
     *             as the last character of the range
     *
     * @return the {@code ErroneousTree} node
     */
    protected DCErroneous erroneous(String code, int pos, int pref) {
        int i = bp - 1;
        loop:
        while (i > pos) {
            switch (buf[i]) {
                case '\f', '\n', '\r' -> {
                    newline = true;
                }

                case '\t', ' ' -> { }

                default -> {
                    break loop;
                }
            }
            i--;
        }
        if (pref == Position.NOPOS) {
            pref = i;
        }
        int end = i + 1;
        textStart = -1;
        JCDiagnostic.DiagnosticPosition dp = DCTree.createDiagnosticPosition(comment, pos, pref, end);
        JCDiagnostic diag = diags.error(null, diagSource, dp, code);
        return m.at(pos).newErroneousTree(newString(pos, end), diag).setPrefPos(pref);
    }

    protected boolean isIdentifierStart(char ch) {
        return Character.isUnicodeIdentifierStart(ch);
    }

    protected Name readIdentifier() {
        int start = bp;
        nextChar();
        while (bp < buflen && Character.isUnicodeIdentifierPart(ch))
            nextChar();
        return names.fromChars(buf, start, bp - start);
    }

    protected Name readAttributeName() {
        int start = bp;
        nextChar();
        while (bp < buflen && (Character.isUnicodeIdentifierPart(ch) || ch == '-'))
            nextChar();
        return names.fromChars(buf, start, bp - start);
    }

    protected Name readTagName() {
        int start = bp;
        nextChar();
        while (bp < buflen
                && (Character.isUnicodeIdentifierPart(ch) || ch == '.'
                || ch == '-' || ch == ':')) {
            nextChar();
        }
        return names.fromChars(buf, start, bp - start);
    }

    protected boolean isJavaIdentifierStart(char ch) {
        return Character.isJavaIdentifierStart(ch);
    }

    protected Name readJavaIdentifier() {
        int start = bp;
        nextChar();
        while (bp < buflen && Character.isJavaIdentifierPart(ch))
            nextChar();
        return names.fromChars(buf, start, bp - start);
    }

    protected Name readSystemPropertyName() {
        int pos = bp;
        nextChar();
        while (bp < buflen && Character.isUnicodeIdentifierPart(ch) || ch == '.')
            nextChar();
        return names.fromChars(buf, pos, bp - pos);
    }

    protected int readIndent() {
        int indent = 0;
        while (bp < buflen) {
            switch (ch) {
                case ' ' -> indent++;
                case '\t' -> indent = 4;
                default -> {
                    return indent;
                }
            }
            nextChar();
        }
        return indent;
    }

    int count(char c) {
        int n = 1;
        nextChar();
        while (bp < buflen && ch == c) {
            n++;
            nextChar();
        }
        return n;
    }

    void skipLine() {
        while (bp < buflen) {
            if (ch == '\n' || ch == '\r') {
                return;
            }
            nextChar();
        }
    }

    int skipMarkdownCode(char term, int count, LineKind initialLineKind) {
        LineKind lineKind = null;
        while (bp < buflen) {
            switch (ch) {
                case '\n', '\r' -> {
                    nextChar();
                    int indent = readIndent();
                    lineKind = (ch == '\n' || ch == '\r') ? LineKind.BLANK
                            : (indent <= 3) ? peekLineKind()
                            : LineKind.OTHER;
                    switch (initialLineKind) {
                        case CODE_FENCE -> {
                            if (lineKind == LineKind.CODE_FENCE && ch == term && count(ch) == count) {
                                return bp;
                            }
                        }

                        case OTHER -> {
                            if (lineKind != LineKind.OTHER) {
                                return -1;
                            }
                        }

                        default -> {
                            return -1;
                        }

                    }

                }

                default -> {
                    if (ch == term && initialLineKind != LineKind.CODE_FENCE ) {
                        if (count(ch) == count) {
                            return bp;
                        }
                    }
                    nextChar();
                }

            }
        }
        // found end of input
        return -1;
    }

    enum LineKind {
        BLANK(Pattern.compile("[ \t]*")),

        /**
         * ATX header: starts with 1 to 6 # characters, followed by space or end of line.
         * @see <a href="https://spec.commonmark.org/0.30/#atx-headings">ATX Headings</a>
         */
        ATX_HEADER(Pattern.compile("#{1,6}( .*|$)")),

        /** Setext header: underline is sequence of = or - followed by optional spaces and tabs.
         *  @see <a href="https://spec.commonmark.org/0.30/#setext-headings">Setext Headings</a>
         */
        SETEXT_UNDERLINE(Pattern.compile("[=-]+[ \t]*")),

        /**
         * Thematic break: a line of + - _ interspersed with optional spaces and tabs
         * @see <a href="https://spec.commonmark.org/0.30/#thematic-breaks">Thematic Break</a>
         */
        THEMATIC_BREAK(Pattern.compile("((\\+[ \t]*){3,})|((-[ \t]*){3,})|((_[ \t]*){3,})")),

        /**
         * Code fence: 3 or more back ticks or tildes; back tick fence cannot have back ticks
         * in the info string.
         * Note potential conflict with strikeout for similar reasons if strikeout is supported.
         * @see <a href="https://spec.commonmark.org/0.30/#code-fence">Code Fence</a>
         */
        CODE_FENCE(Pattern.compile("(`{3,}[^`]*)|(~{3,}.*)")),

        /**
         * Indented code blocks are defined by preceding lines and indentation,
         * not by any line-specific pattern.
         * @see <a href="https://spec.commonmark.org/0.30/#indented-code-block">Indented Code Block</a>
         */
        INDENTED_CODE_BLOCK(null),

        /**
         * Everything else...
         */
        OTHER(Pattern.compile(".*"));

        LineKind(Pattern p) {
            this.pattern = p;
        }

        final Pattern pattern;
    }

    LineKind peekLineKind() {
        switch (ch) {
            case '#', '=', '-', '+', '_', '`', '~' -> {
                String line = peekLine();
                for (LineKind lk : LineKind.values()) {
                    if (lk.pattern != null) {
                        if (lk.pattern.matcher(line).matches()) {
                            return lk;
                        }
                    }
                }
            }
        }
        return LineKind.OTHER;
    }

    protected boolean isDecimalDigit(char ch) {
        return ('0' <= ch && ch <= '9');
    }

    protected boolean isHexDigit(char ch) {
        return ('0' <= ch && ch <= '9')
                || ('a' <= ch && ch <= 'f')
                || ('A' <= ch && ch <= 'F');
    }

    protected boolean isUnquotedAttrValueTerminator(char ch) {
        return switch (ch) {
            case '\f', '\n', '\r', '\t', ' ',
                    '"', '\'', '`', '=', '<', '>' -> true;
            default -> false;
        };
    }

    protected boolean isWhitespace(char ch) {
        return Character.isWhitespace(ch);
    }

    protected boolean isHorizontalWhitespace(char ch) {
        // This parser treats `\f` as a line break (see `nextChar`).
        // To be consistent with that behaviour, this method does the same.
        // (see JDK-8273809)
        return ch == ' ' || ch == '\t';
    }

    protected void skipWhitespace() {
        while (bp < buflen && isWhitespace(ch)) {
            nextChar();
        }
    }

    /**
     * @param start position of first character of string
     * @param end position of character beyond last character to be included
     */
    String newString(int start, int end) {
        return new String(buf, start, end - start);
    }

    private abstract static class TagParser {
        enum Kind { INLINE, BLOCK, EITHER }

        final Kind kind;
        final DCTree.Kind treeKind;
        final boolean retainWhiteSpace;

        TagParser(Kind k, DCTree.Kind tk) {
            kind = k;
            treeKind = tk;
            retainWhiteSpace = false;
        }

        TagParser(Kind k, DCTree.Kind tk, boolean retainWhiteSpace) {
            kind = k;
            treeKind = tk;
            this.retainWhiteSpace = retainWhiteSpace;
        }

        boolean allowsBlock() {
            return kind != Kind.INLINE;
        }

        boolean allowsInline() {
            return kind != Kind.BLOCK;
        }

        DCTree.Kind getTreeKind() {
            return treeKind;
        }

        DCTree parse(int pos, Kind kind) throws ParseException {
            if (kind != this.kind && this.kind != Kind.EITHER) {
                throw new IllegalArgumentException(kind.toString());
            }
            return parse(pos);
        }

        DCTree parse(int pos) throws ParseException {
            throw new UnsupportedOperationException();
        }
    }

    /**
     * @see <a href="https://docs.oracle.com/en/java/javase/15/docs/specs/javadoc/doc-comment-spec.html">JavaDoc Tags</a>
     */
    private Map<Name, TagParser> createTagParsers() {
        TagParser[] parsers = {
            // @author name-text
            new TagParser(TagParser.Kind.BLOCK, DCTree.Kind.AUTHOR) {
                @Override
                public DCTree parse(int pos) {
                    List<DCTree> name = blockContent();
                    return m.at(pos).newAuthorTree(name);
                }
            },

            // {@code text}
            new TagParser(TagParser.Kind.INLINE, DCTree.Kind.CODE, true) {
                @Override
                public DCTree parse(int pos) throws ParseException {
                    DCText text = inlineText(WhitespaceRetentionPolicy.REMOVE_FIRST_SPACE);
                    nextChar();
                    return m.at(pos).newCodeTree(text);
                }
            },

            // @deprecated deprecated-text
            new TagParser(TagParser.Kind.BLOCK, DCTree.Kind.DEPRECATED) {
                @Override
                public DCTree parse(int pos) {
                    List<DCTree> reason = blockContent();
                    return m.at(pos).newDeprecatedTree(reason);
                }
            },

            // {@docRoot}
            new TagParser(TagParser.Kind.INLINE, DCTree.Kind.DOC_ROOT) {
                @Override
                public DCTree parse(int pos) throws ParseException {
                    if (ch == '}') {
                        nextChar();
                        return m.at(pos).newDocRootTree();
                    }
                    final int savedPos = bp;
                    inlineText(WhitespaceRetentionPolicy.REMOVE_ALL); // skip unexpected content
                    nextChar();
                    throw new ParseException(savedPos, "dc.unexpected.content");
                }
            },

            // @exception class-name description
            new TagParser(TagParser.Kind.BLOCK, DCTree.Kind.EXCEPTION) {
                @Override
                public DCTree parse(int pos) throws ParseException {
                    skipWhitespace();
                    DCReference ref = reference(ReferenceParser.Mode.MEMBER_DISALLOWED);
                    List<DCTree> description = blockContent();
                    return m.at(pos).newExceptionTree(ref, description);
                }
            },

            // @hidden hidden-text
            new TagParser(TagParser.Kind.BLOCK, DCTree.Kind.HIDDEN) {
                @Override
                public DCTree parse(int pos) {
                    List<DCTree> reason = blockContent();
                    return m.at(pos).newHiddenTree(reason);
                }
            },

            // {@index search-term options-description}
            new TagParser(TagParser.Kind.INLINE, DCTree.Kind.INDEX) {
                @Override
                public DCTree parse(int pos) throws ParseException {
                    skipWhitespace();
                    if (ch == '}') {
                        throw new ParseException("dc.no.content");
                    }
                    DCText term = ch == '"' ? quotedString() : inlineWord();
                    if (term == null) {
                        throw new ParseException("dc.no.content");
                    }
                    skipWhitespace();
                    List<DCTree> description = List.nil();
                    if (ch != '}') {
                        description = inlineContent();
                    } else {
                        nextChar();
                    }
                    return m.at(pos).newIndexTree(term, description);
                }
            },

            // {@inheritDoc class-name}
            new TagParser(TagParser.Kind.INLINE, DCTree.Kind.INHERIT_DOC) {
                @Override
                public DCTree parse(int pos) throws ParseException {
                    DCReference ref = reference(ReferenceParser.Mode.MEMBER_DISALLOWED);
                    skipWhitespace();
                    if (ch == '}') {
                        nextChar();
                        // for backward compatibility, use the original legacy
                        // method if no ref is given
                        if (ref == null) {
                            return m.at(pos).newInheritDocTree();
                        } else {
                            return m.at(pos).newInheritDocTree(ref);
                        }
                    }
                    final int errorPos = bp;
                    inlineText(WhitespaceRetentionPolicy.REMOVE_ALL); // skip unexpected content
                    nextChar();
                    throw new ParseException(errorPos, "dc.unexpected.content");
                }
            },

            // {@link package.class#member label}
            new TagParser(TagParser.Kind.INLINE, DCTree.Kind.LINK) {
                @Override
                public DCTree parse(int pos) throws ParseException {
                    DCReference ref = reference(ReferenceParser.Mode.MEMBER_OPTIONAL);
                    List<DCTree> label = inlineContent();
                    return m.at(pos).newLinkTree(ref, label);
                }
            },

            // {@linkplain package.class#member label}
            new TagParser(TagParser.Kind.INLINE, DCTree.Kind.LINK_PLAIN) {
                @Override
                public DCTree parse(int pos) throws ParseException {
                    DCReference ref = reference(ReferenceParser.Mode.MEMBER_OPTIONAL);
                    List<DCTree> label = inlineContent();
                    return m.at(pos).newLinkPlainTree(ref, label);
                }
            },

            // {@literal text}
            new TagParser(TagParser.Kind.INLINE, DCTree.Kind.LITERAL, true) {
                @Override
                public DCTree parse(int pos) throws ParseException {
                    DCText text = inlineText(WhitespaceRetentionPolicy.REMOVE_FIRST_SPACE);
                    nextChar();
                    return m.at(pos).newLiteralTree(text);
                }
            },

            // @param parameter-name description
            new TagParser(TagParser.Kind.BLOCK, DCTree.Kind.PARAM) {
                @Override
                public DCTree parse(int pos) throws ParseException {
                    skipWhitespace();

                    boolean typaram = false;
                    if (ch == '<') {
                        typaram = true;
                        nextChar();
                    }

                    DCIdentifier id = identifier();

                    if (typaram) {
                        if (ch != '>')
                            throw new ParseException(bp, "dc.gt.expected");
                        nextChar();
                    }

                    skipWhitespace();
                    List<DCTree> desc = blockContent();
                    return m.at(pos).newParamTree(typaram, id, desc);
                }
            },

            // @provides service-name description
            new TagParser(TagParser.Kind.BLOCK, DCTree.Kind.PROVIDES) {
                @Override
                public DCTree parse(int pos) throws ParseException {
                    skipWhitespace();
                    DCReference ref = reference(ReferenceParser.Mode.MEMBER_DISALLOWED);
                    List<DCTree> description = blockContent();
                    return m.at(pos).newProvidesTree(ref, description);
                }
            },

            // @return description  -or-  {@return description}
            new TagParser(TagParser.Kind.EITHER, DCTree.Kind.RETURN) {
                @Override
                public DCTree parse(int pos, Kind kind) {
                    List<DCTree> description = switch (kind) {
                        case BLOCK -> blockContent();
                        case INLINE -> inlineContent();
                        default -> throw new IllegalArgumentException(kind.toString());
                    };
                    return m.at(pos).newReturnTree(kind == Kind.INLINE, description);
                }
            },

            // @see reference | quoted-string | HTML
            new TagParser(TagParser.Kind.BLOCK, DCTree.Kind.SEE) {
                @Override
                public DCTree parse(int pos) throws ParseException {
                    skipWhitespace();
                    switch (ch) {
                        case '"' -> {
                            DCText string = quotedString();
                            if (string != null) {
                                skipWhitespace();
                                if (ch == '@'
                                        || ch == EOI && bp == buf.length - 1) {
                                    return m.at(pos).newSeeTree(List.<DCTree>of(string));
                                }
                            }
                        }

                        case '<' -> {
                            List<DCTree> html = blockContent();
                            if (html != null)
                                return m.at(pos).newSeeTree(html);
                        }

                        case '@' -> {
                            if (newline)
                                throw new ParseException("dc.no.content");
                        }

                        case EOI -> {
                            if (bp == buf.length - 1)
                                throw new ParseException("dc.no.content");
                        }

                        default -> {
                            if (isJavaIdentifierStart(ch) || ch == '#') {
                                DCReference ref = reference(ReferenceParser.Mode.MEMBER_OPTIONAL);
                                List<DCTree> description = blockContent();
                                return m.at(pos).newSeeTree(description.prepend(ref));
                            }
                        }
                    }
                    throw new ParseException("dc.unexpected.content");
                }
            },

            // @serialData data-description
            new TagParser(TagParser.Kind.BLOCK, DCTree.Kind.SERIAL_DATA) {
                @Override
                public DCTree parse(int pos) {
                    List<DCTree> description = blockContent();
                    return m.at(pos).newSerialDataTree(description);
                }
            },

            // @serialField field-name field-type description
            new TagParser(TagParser.Kind.BLOCK, DCTree.Kind.SERIAL_FIELD) {
                @Override
                public DCTree parse(int pos) throws ParseException {
                    skipWhitespace();
                    DCIdentifier name = identifier();
                    skipWhitespace();
                    DCReference type = reference(ReferenceParser.Mode.MEMBER_DISALLOWED);
                    List<DCTree> description = null;
                    if (isWhitespace(ch)) {
                        skipWhitespace();
                        description = blockContent();
                    }
                    return m.at(pos).newSerialFieldTree(name, type, description);
                }
            },

            // @serial field-description | include | exclude
            new TagParser(TagParser.Kind.BLOCK, DCTree.Kind.SERIAL) {
                @Override
                public DCTree parse(int pos) {
                    List<DCTree> description = blockContent();
                    return m.at(pos).newSerialTree(description);
                }
            },

            // @since since-text
            new TagParser(TagParser.Kind.BLOCK, DCTree.Kind.SINCE) {
                @Override
                public DCTree parse(int pos) {
                    List<DCTree> description = blockContent();
                    return m.at(pos).newSinceTree(description);
                }
            },

            // {@snippet attributes :
            //  body}
            new TagParser(TagParser.Kind.INLINE, DCTree.Kind.SNIPPET) {
                @Override
                DCTree parse(int pos) throws ParseException {
                    skipWhitespace();
                    List<DCTree> attributes = tagAttrs();
                    // expect "}" or ":"
                    if (ch == '}') {
                        nextChar();
                        return m.at(pos).newSnippetTree(attributes, null);
                    } else if (ch == ':') {
                        newline = false;
                        // consume ':'
                        nextChar();
                        // expect optional whitespace followed by mandatory newline
                        while (bp < buflen && isHorizontalWhitespace(ch)) {
                            nextChar();
                        }
                        // check that we are looking at newline
                        if (!newline) {
                            if (bp >= buf.length - 1) {
                                throw new ParseException("dc.no.content");
                            }
                            throw new ParseException("dc.unexpected.content");
                        }
                        // consume newline
                        nextChar();
                        DCText text = inlineText(WhitespaceRetentionPolicy.RETAIN_ALL);
                        nextChar();
                        return m.at(pos).newSnippetTree(attributes, text);
                    } else if (bp >= buf.length - 1) {
                        throw new ParseException("dc.no.content");
                    } else {
                        throw new ParseException("dc.unexpected.content");
                    }
                }

                /*
                 * Reads a series of inline snippet tag attributes.
                 *
                 * Attributes are terminated by the first of ":" (colon) or
                 * an unmatched "}" (closing curly).
                 */
                private List<DCTree> tagAttrs() {
                    ListBuffer<DCTree> attrs = new ListBuffer<>();
                    skipWhitespace();
                    while (bp < buflen && isIdentifierStart(ch)) {
                        int namePos = bp;
                        Name name = readAttributeName();
                        skipWhitespace();
                        List<DCTree> value = null;
                        ValueKind vkind = ValueKind.EMPTY;
                        if (ch == '=') {
                            ListBuffer<DCTree> v = new ListBuffer<>();
                            nextChar();
                            skipWhitespace();
                            if (ch == '\'' || ch == '"') {
                                newline = false;
                                vkind = (ch == '\'') ? ValueKind.SINGLE : ValueKind.DOUBLE;
                                char quote = ch;
                                nextChar();
                                textStart = bp;
                                while (bp < buflen && ch != quote) {
                                    nextChar();
                                }
                                addPendingText(v, bp - 1, DocTree.Kind.TEXT);
                                nextChar();
                            } else {
                                vkind = ValueKind.UNQUOTED;
                                textStart = bp;
                                // Stop on '}' and ':' for them to be re-consumed by non-attribute parts of tag
                                while (bp < buflen && (ch != '}' && ch != ':' && !isUnquotedAttrValueTerminator(ch))) {
                                    nextChar();
                                }
                                addPendingText(v, bp - 1, DocTree.Kind.TEXT);
                            }
                            skipWhitespace();
                            value = v.toList();
                        }
                        DCAttribute attr = m.at(namePos).newAttributeTree(name, vkind, value);
                        attrs.add(attr);
                    }
                    return attrs.toList();
                }
            },

            // @spec url label
            new TagParser(TagParser.Kind.BLOCK, DCTree.Kind.SPEC) {
                @Override
                public DCTree parse(int pos) throws ParseException {
                    skipWhitespace();
                    DCText url = inlineWord();
                    if (url == null || url.isBlank()) {
                        throw new ParseException("dc.no.url");
                    }
                    skipWhitespace();
                    List<DCTree> title = blockContent();
                    if (title.isEmpty() || DCTree.isBlank(title)) {
                        throw new ParseException("dc.no.title");
                    }
                    return m.at(pos).newSpecTree(url, title);
                }
            },

            // {@summary summary-text}
            new TagParser(TagParser.Kind.INLINE, DCTree.Kind.SUMMARY) {
                @Override
                public DCTree parse(int pos) {
                    List<DCTree> summary = inlineContent();
                    return m.at(pos).newSummaryTree(summary);
                }
            },

            // {@systemProperty property-name}
            new TagParser(TagParser.Kind.INLINE, DCTree.Kind.SYSTEM_PROPERTY) {
                @Override
                public DCTree parse(int pos) throws ParseException {
                    skipWhitespace();
                    if (ch == '}') {
                        throw new ParseException("dc.no.content");
                    }
                    Name propertyName = readSystemPropertyName();
                    if (propertyName == null) {
                        throw new ParseException("dc.no.content");
                    }
                    skipWhitespace();
                    if (ch != '}') {
                        nextChar();
                        throw new ParseException("dc.unexpected.content");
                    } else {
                        nextChar();
                        return m.at(pos).newSystemPropertyTree(propertyName);
                    }
                }
            },

            // @throws class-name description
            new TagParser(TagParser.Kind.BLOCK, DCTree.Kind.THROWS) {
                @Override
                public DCTree parse(int pos) throws ParseException {
                    skipWhitespace();
                    DCReference ref = reference(ReferenceParser.Mode.MEMBER_DISALLOWED);
                    List<DCTree> description = blockContent();
                    return m.at(pos).newThrowsTree(ref, description);
                }
            },

            // @uses service-name description
            new TagParser(TagParser.Kind.BLOCK, DCTree.Kind.USES) {
                @Override
                public DCTree parse(int pos) throws ParseException {
                    skipWhitespace();
                    DCReference ref = reference(ReferenceParser.Mode.MEMBER_DISALLOWED);
                    List<DCTree> description = blockContent();
                    return m.at(pos).newUsesTree(ref, description);
                }
            },

            // {@value [format-string] package.class#field}
            new TagParser(TagParser.Kind.INLINE, DCTree.Kind.VALUE) {
                @Override
                public DCTree parse(int pos) throws ParseException {
                    skipWhitespace();
                    DCText format;
                    switch (ch) {
                        case '%' -> {
                            format = inlineWord();
                            skipWhitespace();
                        }
                        case '"' -> {
                            format = quotedString();
                            skipWhitespace();
                        }
                        default -> {
                            format = null;
                        }
                    }
                    DCReference ref = reference(ReferenceParser.Mode.MEMBER_REQUIRED);
                    skipWhitespace();
                    if (ch == '}') {
                        nextChar();
                        return format == null
                                ? m.at(pos).newValueTree(ref)
                                : m.at(pos).newValueTree(format, ref);
                    }
                    nextChar();
                    throw new ParseException("dc.unexpected.content");
                }
            },

            // @version version-text
            new TagParser(TagParser.Kind.BLOCK, DCTree.Kind.VERSION) {
                @Override
                public DCTree parse(int pos) {
                    List<DCTree> description = blockContent();
                    return m.at(pos).newVersionTree(description);
                }
            },
        };

        Map<Name, TagParser> tagParsers = new HashMap<>();
        for (TagParser p: parsers)
            tagParsers.put(names.fromString(p.getTreeKind().tagName), p);

        return tagParsers;
    }

}<|MERGE_RESOLUTION|>--- conflicted
+++ resolved
@@ -455,11 +455,7 @@
      * Non-standard tags are represented by {@link UnknownBlockTagTree}.
      */
     protected DCTree blockTag() {
-<<<<<<< HEAD
-        if (DEBUG) System.err.println("blockTag " + showPos(bp));
-=======
         newline = false;
->>>>>>> c55d29ff
         int p = bp;
         try {
             nextChar();
