/*
 * Copyright (c) 2012, 2023, Oracle and/or its affiliates. All rights reserved.
 * DO NOT ALTER OR REMOVE COPYRIGHT NOTICES OR THIS FILE HEADER.
 *
 * This code is free software; you can redistribute it and/or modify it
 * under the terms of the GNU General Public License version 2 only, as
 * published by the Free Software Foundation.
 *
 * This code is distributed in the hope that it will be useful, but WITHOUT
 * ANY WARRANTY; without even the implied warranty of MERCHANTABILITY or
 * FITNESS FOR A PARTICULAR PURPOSE.  See the GNU General Public License
 * version 2 for more details (a copy is included in the LICENSE file that
 * accompanied this code).
 *
 * You should have received a copy of the GNU General Public License version
 * 2 along with this work; if not, write to the Free Software Foundation,
 * Inc., 51 Franklin St, Fifth Floor, Boston, MA 02110-1301 USA.
 *
 * Please contact Oracle, 500 Oracle Parkway, Redwood Shores, CA 94065 USA
 * or visit www.oracle.com if you need additional information or have any
 * questions.
 */

import java.io.File;
import java.io.FileWriter;
import java.io.IOException;
import java.io.PrintWriter;
import java.io.StringWriter;
import java.io.Writer;
import java.text.BreakIterator;
import java.util.ArrayList;
import java.util.Arrays;
import java.util.List;
import java.util.Locale;
import java.util.regex.Matcher;
import java.util.regex.Pattern;
import java.util.stream.Collectors;

import javax.lang.model.element.Name;
import javax.tools.Diagnostic;
import javax.tools.JavaFileObject;
import javax.tools.StandardJavaFileManager;

import com.sun.source.doctree.*;
import com.sun.source.tree.ClassTree;
import com.sun.source.tree.CompilationUnitTree;
import com.sun.source.tree.MethodTree;
import com.sun.source.tree.Tree;
import com.sun.source.tree.VariableTree;
import com.sun.source.util.DocTreeScanner;
import com.sun.source.util.DocTrees;
import com.sun.source.util.JavacTask;
import com.sun.source.util.TreePath;
import com.sun.source.util.TreePathScanner;
import com.sun.tools.javac.api.JavacTool;
import com.sun.tools.javac.tree.DCTree;
import com.sun.tools.javac.tree.DCTree.DCDocComment;
import com.sun.tools.javac.tree.DCTree.DCErroneous;
import com.sun.tools.javac.tree.DocPretty;

/**
 * A class to test doc comment trees.
 * It is normally executed by calling {@code main}, providing a source file to be analyzed.
 * The file is scanned for top-level declarations, and the comment for any such declarations
 * is analyzed with a series of "checkers".
 *
 * @see DocCommentTester.ASTChecker#main(String... args)
 */
public class DocCommentTester {

    public static void main(String... args) throws Exception {
        ArrayList<String> list = new ArrayList<>(Arrays.asList(args));
        if (!list.isEmpty() && "-useBreakIterator".equals(list.get(0))) {
            list.remove(0);
            new DocCommentTester(true).run(list);
        } else {
            new DocCommentTester(false).run(list);
        }
    }

    public static final String BI_MARKER = "BREAK_ITERATOR";
    public final boolean useBreakIterator;

    public DocCommentTester(boolean useBreakIterator) {
        this.useBreakIterator = useBreakIterator;
    }

    public void run(List<String> args) throws Exception {
        String testSrc = System.getProperty("test.src");

        List<File> files = args.stream()
                .map(arg -> new File(testSrc, arg))
                .collect(Collectors.toList());

        JavacTool javac = JavacTool.create();
        StandardJavaFileManager fm = javac.getStandardFileManager(null, null, null);

        Iterable<? extends JavaFileObject> fos = fm.getJavaFileObjectsFromFiles(files);

        JavacTask t = javac.getTask(null, fm, null, null, null, fos);
        final DocTrees trees = DocTrees.instance(t);

        if (useBreakIterator) {
            // BreakIterators are locale dependent wrt. behavior
            trees.setBreakIterator(BreakIterator.getSentenceInstance(Locale.ENGLISH));
        }

        final Checker[] checkers = {
            new ASTChecker(this, trees),
            new PosChecker(this, trees),
            new PrettyChecker(this, trees),
            new RangeChecker(this, trees),
            new StartEndPosChecker(this, trees)
        };

        DeclScanner d = new DeclScanner() {
            @Override
            public Void visitCompilationUnit(CompilationUnitTree tree, Void ignore) {
                for (Checker c: checkers)
                    c.visitCompilationUnit(tree);
                return super.visitCompilationUnit(tree, ignore);
            }

            @Override
            void visitDecl(Tree tree, Name name) {
                TreePath path = getCurrentPath();
                String dc = trees.getDocComment(path);
                if (dc != null) {
                    for (Checker c : checkers) {
                        try {
                            System.err.println(path.getLeaf().getKind()
                                    + " " + name
                                    + " " + c.getClass().getSimpleName());

                            c.check(path, name);

                            System.err.println();
                        } catch (Exception e) {
                            error("Exception " + e);
                            e.printStackTrace(System.err);
                        }
                    }
                }
            }
        };

        Iterable<? extends CompilationUnitTree> units = t.parse();
        for (CompilationUnitTree unit: units) {
            d.scan(unit, null);
        }

        if (errors > 0)
            throw new Exception(errors + " errors occurred");
    }

    static abstract class DeclScanner extends TreePathScanner<Void, Void> {
        abstract void visitDecl(Tree tree, Name name);

        @Override
        public Void visitClass(ClassTree tree, Void ignore) {
            super.visitClass(tree, ignore);
            visitDecl(tree, tree.getSimpleName());
            return null;
        }

        @Override
        public Void visitMethod(MethodTree tree, Void ignore) {
            super.visitMethod(tree, ignore);
            visitDecl(tree, tree.getName());
            return null;
        }

        @Override
        public Void visitVariable(VariableTree tree, Void ignore) {
            super.visitVariable(tree, ignore);
            visitDecl(tree, tree.getName());
            return null;
        }
    }

    /**
     * Base class for checkers to check the doc comment on a declaration
     * (when present.)
     */
    abstract class Checker {
        final DocTrees trees;

        Checker(DocTrees trees) {
            this.trees = trees;
        }

        void visitCompilationUnit(CompilationUnitTree tree) { }

        abstract void check(TreePath tree, Name name) throws Exception;

        void error(String msg) {
            DocCommentTester.this.error(msg);
        }
    }

    void error(String msg) {
        System.err.println("Error: " + msg);
        errors++;
    }

    int errors;

    /**
     * Verifies the structure of the DocTree AST by comparing it against golden text.
     */
    static class ASTChecker extends Checker {
        static final String NEWLINE = System.getProperty("line.separator");
        Printer printer = new Printer();
        String source;
        DocCommentTester test;

        ASTChecker(DocCommentTester test, DocTrees t) {
            test.super(t);
            this.test = test;
        }

        @Override
        void visitCompilationUnit(CompilationUnitTree tree) {
            try {
                source = tree.getSourceFile().getCharContent(true).toString();
            } catch (IOException e) {
                source = "";
            }
        }

        void check(TreePath path, Name name) {
            StringWriter out = new StringWriter();
            DocCommentTree dc = trees.getDocCommentTree(path);
            printer.print(dc, out);
            out.flush();
            String found = out.toString().replace(NEWLINE, "\n");

            /*
             * Look for the first block comment after the first occurrence
             * of name, noting that, block comments with BI_MARKER may
             * very well be present.
             */
            int start = test.useBreakIterator
                    ? source.indexOf("\n/*\n" + BI_MARKER + "\n", findName(source, name))
                    : source.indexOf("\n/*\n", findName(source, name));
            int end = source.indexOf("\n*/\n", start);
            int startlen = start + (test.useBreakIterator ? BI_MARKER.length() + 1 : 0) + 4;
            String expect = source.substring(startlen, end + 1);
            if (!found.equals(expect)) {
                if (test.useBreakIterator) {
                    System.err.println("Using BreakIterator");
                }
                System.err.println("Expect:\n" + expect);
                System.err.println("Found:\n" + found);
                error("AST mismatch for " + name);
            }
        }

        /**
         * This main program is to set up the golden comments used by this
         * checker.
         * Usage:
         *     java DocCommentTester$ASTChecker -o dir file...
         * The given files are written to the output directory with their
         * golden comments updated. The intent is that the files should
         * then be compared with the originals, e.g. with meld, and if the
         * changes are approved, the new files can be used to replace the old.
         */
        public static void main(String... args) throws Exception {
            List<File> files = new ArrayList<>();
            File o = null;
            for (int i = 0; i < args.length; i++) {
                String arg = args[i];
                if (arg.equals("-o"))
                    o = new File(args[++i]);
                else if (arg.startsWith("-"))
                    throw new IllegalArgumentException(arg);
                else {
                    files.add(new File(arg));
                }
            }

            if (o == null)
                throw new IllegalArgumentException("no output dir specified");
            final File outDir = o;

            JavacTool javac = JavacTool.create();
            StandardJavaFileManager fm = javac.getStandardFileManager(null, null, null);
            Iterable<? extends JavaFileObject> fos = fm.getJavaFileObjectsFromFiles(files);

            JavacTask t = javac.getTask(null, fm, null, null, null, fos);
            final DocTrees trees = DocTrees.instance(t);

            DeclScanner d = new DeclScanner() {
                final Printer p = new Printer();
                String source;

                @Override
                public Void visitCompilationUnit(CompilationUnitTree tree, Void ignore) {
                    System.err.println("processing " + tree.getSourceFile().getName());
                    try {
                        source = tree.getSourceFile().getCharContent(true).toString();
                    } catch (IOException e) {
                        source = "";
                    }
                    // remove existing gold by removing all block comments after the first '{'.
                    int start = source.indexOf("{");
                    while ((start = source.indexOf("\n/*\n", start)) != -1) {
                        int end = source.indexOf("\n*/\n");
                        source = source.substring(0, start + 1) + source.substring(end + 4);
                    }

                    // process decls in compilation unit
                    super.visitCompilationUnit(tree, ignore);

                    // write the modified source
                    File f = new File(tree.getSourceFile().getName());
                    File outFile = new File(outDir, f.getName());
                    try {
                        try (FileWriter out = new FileWriter(outFile)) {
                            out.write(source);
                        }
                    } catch (IOException e) {
                        System.err.println("Can't write " + tree.getSourceFile().getName()
                                + " to " + outFile + ": " + e);
                    }
                    return null;
                }

                @Override
                void visitDecl(Tree tree, Name name) {
                    DocTree dc = trees.getDocCommentTree(getCurrentPath());
                    if (dc != null) {
                        StringWriter out = new StringWriter();
                        p.print(dc, out);
                        String found = out.toString();

                        // Look for the empty line after the first occurrence of name
                        int pos = source.indexOf("\n\n", findName(source, name));

                        // Insert the golden comment
                        source = source.substring(0, pos)
                                + "\n/*\n"
                                + found
                                + "*/"
                                + source.substring(pos);
                    }
                }

            };

            Iterable<? extends CompilationUnitTree> units = t.parse();
            for (CompilationUnitTree unit: units) {
                d.scan(unit, null);
            }
        }

        static int findName(String source, Name name) {
            Pattern p = Pattern.compile("\\s" + name + "[(;]");
            Matcher m = p.matcher(source);
            if (!m.find())
                throw new Error("cannot find " + name);
            return m.start();
        }

        static class Printer implements DocTreeVisitor<Void, Void> {
            PrintWriter out;

            void print(DocTree tree, Writer out) {
                this.out = (out instanceof PrintWriter)
                        ? (PrintWriter) out : new PrintWriter(out);
                tree.accept(this, null);
                this.out.flush();
            }

            public Void visitAttribute(AttributeTree node, Void p) {
                header(node);
                indent(+1);
                print("name", node.getName().toString());
                print("vkind", node.getValueKind().toString());
                print("value", node.getValue());
                indent(-1);
                indent();
                out.println("]");
                return null;
            }

            public Void visitAuthor(AuthorTree node, Void p) {
                header(node);
                indent(+1);
                print("name", node.getName());
                indent(-1);
                indent();
                out.println("]");
                return null;
            }

            public Void visitComment(CommentTree node, Void p) {
                header(node, compress(node.getBody()));
                return null;
            }

            public Void visitDeprecated(DeprecatedTree node, Void p) {
                header(node);
                indent(+1);
                print("body", node.getBody());
                indent(-1);
                indent();
                out.println("]");
                return null;
            }

            public Void visitDocComment(DocCommentTree node, Void p) {
                header(node);
                indent(+1);
                // Applicable only to html files, print iff non-empty
                if (!node.getPreamble().isEmpty())
                    print("preamble", node.getPreamble());

                print("firstSentence", node.getFirstSentence());
                print("body", node.getBody());
                print("block tags", node.getBlockTags());

                // Applicable only to html files, print iff non-empty
                if (!node.getPostamble().isEmpty())
                    print("postamble", node.getPostamble());

                indent(-1);
                indent();
                out.println("]");
                return null;
            }

            public Void visitDocRoot(DocRootTree node, Void p) {
                header(node, "");
                return null;
            }

            public Void visitDocType(DocTypeTree node, Void p) {
                header(node, compress(node.getText()));
                return null;
            }

            public Void visitEndElement(EndElementTree node, Void p) {
                header(node, node.getName().toString());
                return null;
            }

            public Void visitEntity(EntityTree node, Void p) {
                header(node, node.getName().toString());
                return null;
            }

            public Void visitErroneous(ErroneousTree node, Void p) {
                header(node);
                indent(+1);
                print("code", ((DCErroneous) node).diag.getCode());
                print("body", compress(node.getBody()));
                indent(-1);
                indent();
                out.println("]");
                return null;
            }

            public Void visitHidden(HiddenTree node, Void p) {
                header(node);
                indent(+1);
                print("body", node.getBody());
                indent(-1);
                indent();
                out.println("]");
                return null;
            }

            public Void visitIdentifier(IdentifierTree node, Void p) {
                header(node, compress(node.getName().toString()));
                return null;
            }

            @Override
            public Void visitIndex(IndexTree node, Void p) {
                header(node);
                indent(+1);
                print("term", node.getSearchTerm());
                print("description", node.getDescription());
                indent(-1);
                indent();
                out.println("]");
                return null;
            }

            public Void visitInheritDoc(InheritDocTree node, Void p) {
                header(node, "");
                return null;
            }

            public Void visitLink(LinkTree node, Void p) {
                header(node);
                indent(+1);
                print("reference", node.getReference());
                print("body", node.getLabel());
                indent(-1);
                indent();
                out.println("]");
                return null;
            }

            public Void visitLiteral(LiteralTree node, Void p) {
                header(node, compress(node.getBody().getBody()));
                return null;
            }

            public Void visitParam(ParamTree node, Void p) {
                header(node);
                indent(+1);
                print("name", node.getName());
                print("description", node.getDescription());
                indent(-1);
                indent();
                out.println("]");
                return null;
            }

            public Void visitProvides(ProvidesTree node, Void p) {
                header(node);
                indent(+1);
                print("serviceName", node.getServiceType());
                print("description", node.getDescription());
                indent(-1);
                indent();
                out.println("]");
                return null;
            }

            public Void visitRawText(RawTextTree node, Void p) {
                header(node, compress(node.getContent()));
                return null;
            }

            public Void visitReference(ReferenceTree node, Void p) {
                header(node, compress(node.getSignature()));
                return null;
            }

            public Void visitReturn(ReturnTree node, Void p) {
                header(node);
                indent(+1);
                print("description", node.getDescription());
                indent(-1);
                indent();
                out.println("]");
                return null;
            }

            public Void visitSee(SeeTree node, Void p) {
                header(node);
                indent(+1);
                print("reference", node.getReference());
                indent(-1);
                indent();
                out.println("]");
                return null;
            }

            public Void visitSerial(SerialTree node, Void p) {
                header(node);
                indent(+1);
                print("description", node.getDescription());
                indent(-1);
                indent();
                out.println("]");
                return null;
            }

            public Void visitSerialData(SerialDataTree node, Void p) {
                header(node);
                indent(+1);
                print("description", node.getDescription());
                indent(-1);
                indent();
                out.println("]");
                return null;
            }

            public Void visitSerialField(SerialFieldTree node, Void p) {
                header(node);
                indent(+1);
                print("name", node.getName());
                print("type", node.getType());
                print("description", node.getDescription());
                indent(-1);
                indent();
                out.println("]");
                return null;
            }

            public Void visitSince(SinceTree node, Void p) {
                header(node);
                indent(+1);
                print("body", node.getBody());
                indent(-1);
                indent();
                out.println("]");
                return null;
            }

            @Override
            public Void visitSpec(SpecTree node, Void p) {
                header(node);
                indent(+1);
                print("url", node.getURL());
                print("title", node.getTitle());
                indent(-1);
                indent();
                out.println("]");
                return null;
            }

            @Override
            public Void visitSnippet(SnippetTree node, Void p) {
                header(node);
                indent(+1);
                print("attributes", node.getAttributes());
                print("body", node.getBody());
                indent(-1);
                indent();
                out.println("]");
                return null;
            }

            public Void visitStartElement(StartElementTree node, Void p) {
                header(node);
                indent(+1);
                indent();
                out.println("name:" + node.getName());
                print("attributes", node.getAttributes());
                indent(-1);
                indent();
                out.println("]");
                return null;
            }

            @Override
            public Void visitSummary(SummaryTree node, Void p) {
                header(node);
                indent(+1);
                print("summary", node.getSummary());
                indent(-1);
                indent();
                out.println("]");
                return null;
            }

            @Override
            public Void visitSystemProperty(SystemPropertyTree node, Void p) {
                header(node);
                indent(+1);
                print("property name", node.getPropertyName().toString());
                indent(-1);
                indent();
                out.println("]");
                return null;
            }

            public Void visitText(TextTree node, Void p) {
                header(node, compress(node.getBody()));
                return null;
            }

            public Void visitThrows(ThrowsTree node, Void p) {
                header(node);
                indent(+1);
                print("exceptionName", node.getExceptionName());
                print("description", node.getDescription());
                indent(-1);
                indent();
                out.println("]");
                return null;
            }

            public Void visitUnknownBlockTag(UnknownBlockTagTree node, Void p) {
                header(node);
                indent(+1);
                indent();
                out.println("tag:" + node.getTagName());
                print("content", node.getContent());
                indent(-1);
                indent();
                out.println("]");
                return null;
            }

            public Void visitUnknownInlineTag(UnknownInlineTagTree node, Void p) {
                header(node);
                indent(+1);
                indent();
                out.println("tag:" + node.getTagName());
                print("content", node.getContent());
                indent(-1);
                indent();
                out.println("]");
                return null;
            }

            public Void visitUses(UsesTree node, Void p) {
                header(node);
                indent(+1);
                print("serviceName", node.getServiceType());
                print("description", node.getDescription());
                indent(-1);
                indent();
                out.println("]");
                return null;
            }

            public Void visitValue(ValueTree node, Void p) {
                header(node);
                indent(+1);
                print("format", node.getFormat());
                print("reference", node.getReference());
                indent(-1);
                indent();
                out.println("]");
                return null;
            }

            public Void visitVersion(VersionTree node, Void p) {
                header(node);
                indent(+1);
                print("body", node.getBody());
                indent(-1);
                indent();
                out.println("]");
                return null;
            }

            public Void visitOther(DocTree node, Void p) {
                throw new UnsupportedOperationException("Not supported yet.");
            }

            /*
             * Use this method to start printing a multi-line representation of a
             * DocTree node. The representation should be terminated by calling
             * out.println("]").
             */
            void header(DocTree node) {
                indent();
                var n = (DCTree) node;
                out.println(simpleClassName(node) + "[" + node.getKind() + ", pos:" + n.pos +
                        (n.getPreferredPosition() != n.pos ? ", prefPos:" + n.getPreferredPosition() : ""));
            }

            /*
             * Use this method to print a single-line representation of a DocTree node.
             */
            void header(DocTree node, String rest) {
                indent();
                out.println(simpleClassName(node) + "[" + node.getKind() + ", pos:" + ((DCTree) node).pos
                        + (rest.isEmpty() ? "" : ", " + rest)
                        + "]");
            }

            String simpleClassName(DocTree node) {
                return node.getClass().getSimpleName().replaceAll("DC(.*)", "$1");
            }

            void print(String name, DocTree item) {
                indent();
                if (item == null)
                    out.println(name + ": null");
                else {
                    out.println(name + ":");
                    indent(+1);
                    item.accept(this, null);
                    indent(-1);
                }
            }

            void print(String name, String s) {
                indent();
                out.println(name + ": " + s);
            }

            void print(String name, List<? extends DocTree> list) {
                indent();
                if (list == null)
                    out.println(name + ": null");
                else if (list.isEmpty())
                    out.println(name + ": empty");
                else {
                    out.println(name + ": " + list.size());
                    indent(+1);
                    for (DocTree tree: list) {
                        tree.accept(this, null);
                    }
                    indent(-1);
                }
            }

            int indent = 0;

            void indent() {
                for (int i = 0; i < indent; i++) {
                    out.print("  ");
                }
            }

            void indent(int n) {
                indent += n;
            }

            private static final int BEGIN = 32;
            private static final String ELLIPSIS = "...";
            private static final int END = 32;

            String compress(String s) {
                s = s.replace("\n", "|").replace(" ", "_");
                return (s.length() < BEGIN + ELLIPSIS.length() + END)
                        ? s
                        : s.substring(0, BEGIN) + ELLIPSIS + s.substring(s.length() - END);
            }

            String quote(String s) {
                if (s.contains("\""))
                    return "'" + s + "'";
                else if (s.contains("'") || s.contains(" "))
                    return '"' + s + '"';
                else
                    return s;
            }
        }
    }

    /**
     * Verifies the reported tree positions by comparing the characters found
     * at and after the reported position with the beginning of the pretty-
     * printed text.
     */
    static class PosChecker extends Checker {
        PosChecker(DocCommentTester test, DocTrees t) {
            test.super(t);
        }

        @Override
        void check(TreePath path, Name name) throws Exception {
            JavaFileObject fo = path.getCompilationUnit().getSourceFile();
            final CharSequence cs = fo.getCharContent(true);

            final DCDocComment dc = (DCDocComment) trees.getDocCommentTree(path);

            DocTreeScanner<Void, Void> scanner = new DocTreeScanner<>() {
                @Override
                public Void scan(DocTree node, Void ignore) {
                    if (node != null) {
                        try {
                            DCTree dcTree = (DCTree) node;
                            String expect = getExpectText(node);
                            long startPos = dc.getSourcePosition(dcTree.getStartPosition());
                            String found = getFoundText(cs, (int) startPos, expect.length());
                            if (!found.equals(expect)) {
                                System.err.println("expect: " + expect);
                                System.err.println("found:  " + found);
                                error("mismatch");
                            }

                        } catch (StringIndexOutOfBoundsException e) {
                            error(node.getClass() + ": " + e);
                                e.printStackTrace();
                        }
                    }
                    return super.scan(node, ignore);
                }
            };

            scanner.scan(dc, null);
        }

        String getExpectText(DocTree t) {
            StringWriter sw = new StringWriter();
            DocPretty p = new DocPretty(sw);
            try { p.print(t); } catch (IOException never) { }
            String s = sw.toString();
            if (s.length() <= 1)
                return s;
            int ws = s.replaceAll("\\s+", " ").indexOf(" ");
            if (ws != -1) s = s.substring(0, ws);
            return (s.length() < 5) ? s : s.substring(0, 5);
        }

        String getFoundText(CharSequence cs, int pos, int len) {
            return (pos == -1) ? "" : cs.subSequence(pos, Math.min(pos + len, cs.length())).toString();
        }
    }

    /**
     * Verifies the pretty printed text against a normalized form of the
     * original doc comment.
     */
    static class PrettyChecker extends Checker {

        PrettyChecker(DocCommentTester test, DocTrees t) {
            test.super(t);
        }

        @Override
        void check(TreePath path, Name name) throws Exception {
            var annos = (path.getLeaf() instanceof MethodTree m)
                    ? m.getModifiers().getAnnotations().toString()
                    : "";
            boolean normalizeTags = !annos.equals("@NormalizeTags(false)");

            String raw = trees.getDocComment(path);
            String normRaw = normalize(raw, normalizeTags);

            StringWriter out = new StringWriter();
            DocPretty dp = new DocPretty(out);
            dp.print(trees.getDocCommentTree(path));
            String pretty = out.toString();

            if (!pretty.equals(normRaw)) {
                error("mismatch");
                System.err.println("*** expected:");
                System.err.println(normRaw.replace(" ", "_"));
                System.err.println("*** found:");
                System.err.println(pretty.replace(" ", "_"));
            }
        }

        /**
         * Normalize whitespace in places where the tree does not preserve it.
         * Maintain contents of inline tags unless {@code normalizeTags} is
         * {@code false}. This should normally be {@code true}, but should be
         * set to {@code false} when there is syntactically invalid content
         * that might resemble an inline tag, but which is not so.
         *
         * @param s the comment text to be normalized
         * @param normalizeTags whether to normalize inline tags
         * @return the normalized content
         */
<<<<<<< HEAD
        String normalize(String s) {
            String s2 = s.trim()
                    .replaceFirst("^md\\s+", "md\n")        // Markdown prefix
                    .replaceFirst("\\.\\s*\\n *@", ".\n@"); // Between block tags
=======
        String normalize(String s, boolean normalizeTags) {
            String s2 = s.trim().replaceFirst("\\.\\s*\\n *@", ".\n@");
>>>>>>> 53f72edc
            StringBuilder sb = new StringBuilder();
            Pattern p = Pattern.compile("(?i)\\{@([a-z][a-z0-9.:-]*)( )?");
            Matcher m = p.matcher(s2);
            int start = 0;
            if (normalizeTags) {
                while (m.find(start)) {
                    sb.append(normalizeFragment(s2.substring(start, m.start())));
                    sb.append(m.group().trim());
                    start = copyLiteral(s2, m.end(), sb);
                }
            }
            sb.append(normalizeFragment(s2.substring(start)));
            return sb.toString()
                    .replaceAll("(?i)\\{@([a-z][a-z0-9.:-]*)\\s+}", "{@$1}")
                    .replaceAll("(\\{@value\\s+[^}]+)\\s+(})", "$1$2");
        }

        String normalizeFragment(String s) {
            return s.replaceAll("\n[ \t]+@", "\n@");
        }

        int copyLiteral(String s, int start, StringBuilder sb) {
            int depth = 0;
            for (int i = start; i < s.length(); i++) {
                char ch = s.charAt(i);
                if (i == start && !Character.isWhitespace(ch) && ch != '}') {
                    sb.append(' ');
                }
                switch (ch) {
                    case '{' ->
                        depth++;

                    case '}' -> {
                        depth--;
                        if (depth < 0) {
                            sb.append(ch);
                            return i + 1;
                        }
                    }
                }
                sb.append(ch);
            }
            return s.length();
        }
    }


    /**
     * Verifies the general "left to right" constraints for the positions of
     * nodes in the DocTree AST.
     */
    static class RangeChecker extends Checker {
        int cursor = 0;

        RangeChecker(DocCommentTester test, DocTrees docTrees) {
            test.super(docTrees);
        }

        @Override
        void check(TreePath path, Name name) throws Exception {
            final DCDocComment dc = (DCDocComment) trees.getDocCommentTree(path);

            DocTreeScanner<Void, Void> scanner = new DocTreeScanner<>() {
                @Override
                public Void scan(DocTree node, Void ignore) {
                    if (node instanceof DCTree dcTree) {
                        int start = dcTree.getStartPosition();
                        int pref = dcTree.getPreferredPosition();
                        int end = dcTree.getEndPosition();

                        // check within the node, start <= pref <= end
                        check("start:pref", dcTree, start, pref);
                        check("pref:end", dcTree, pref, end);

                        // check cursor <= start
                        check("cursor:start", dcTree, cursor, start);
                        cursor = start;

                        // recursively scan any children, updating the cursor
                        super.scan(node, ignore);

                        // check cursor <= end
                        check("cursor:end", dcTree, cursor, end);
                        cursor = end;
                    }
                    return null;
                }
            };

            cursor = 0;
            scanner.scan(dc, null);

        }

        void check(String name, DCTree tree, int first, int second) {
            if (!(first <= second)) {
                error(name, tree, first, second);
            }
        }

        private void error(String name, DCTree tree, int first, int second) {
            String t = tree.toString().replaceAll("\\s+", " ");
            if (t.length() > 32) {
                t = t.substring(0, 15) + "..." + t.substring(t.length() - 15);
            }
            error("Checking " + name + " for " + tree.getKind() + " `" + t + "`;  first:" + first + ", second:" + second);

        }
    }

    /**
     * Verifies that the start and end positions of all nodes in a DocCommentTree point to the
     * expected characters in the source code.
     *
     * The expected characters are derived from the beginning and end of the DocPretty output
     * for each node. Note that while the whitespace within the DocPretty output may not exactly
     * match the original source code, the first and last characters should match.
     */
    static class StartEndPosChecker extends Checker {

        StartEndPosChecker(DocCommentTester test, DocTrees docTrees) {
            test.super(docTrees);
        }

        @Override
        void check(TreePath path, Name name) throws Exception {
            final DCDocComment dc = (DCDocComment) trees.getDocCommentTree(path);
            JavaFileObject jfo = path.getCompilationUnit().getSourceFile();
            CharSequence content = jfo.getCharContent(true);

            DocTreeScanner<Void, Void> scanner = new DocTreeScanner<>() {
                @Override
                public Void scan(DocTree node, Void ignore) {
                    if (node instanceof DCTree dcTree) {
                        int start = dc.getSourcePosition(dc.getStartPosition());
                        int end = dc.getSourcePosition(dcTree.getEndPosition());

                        try {
                            StringWriter out = new StringWriter();
                            DocPretty dp = new DocPretty(out);
                            dp.print(trees.getDocCommentTree(path));
                            String pretty = out.toString();

                            if (pretty.isEmpty()) {
                                if (start != end) {
                                    error("Error: expected content is empty, but actual content is not: "
                                            + dcTree.getKind() + " [" + start + "," + end + ")"
                                            + ": \"" + content.subSequence(start, end) + "\"" );
                                }
                            } else {
                                check(dcTree, "start", content, start, pretty, 0);
                                check(dcTree, "end", content, end - 1, pretty, pretty.length() - 1);
                            }

                        } catch (IOException e) {
                            error("Error generating DocPretty for tree at position " + start + "; " + e);
                        }
                    }
                    return null;
                }
            };

            scanner.scan(dc, null);
        }

        void check(DCTree tree, String label, CharSequence content, int contentIndex, String pretty, int prettyIndex) {
            if (contentIndex == Diagnostic.NOPOS) {
                error("NOPOS for content " + label + ": " + tree.getKind() + " >>" + abbrev(pretty, MAX) + "<<");
            }

            char contentChar = content.charAt(contentIndex);
            char prettyChar = pretty.charAt(prettyIndex);
            if (contentChar != prettyChar) {
                error ("Mismatch for content " + label + ": "
                        + "expect: '" + prettyChar + "', found: '" + contentChar + "' at position " + contentIndex + ": "
                        + tree.getKind() + " >>" + abbrev(pretty, MAX) + "<<");
            }
        }

        static final int MAX = 64;

        static String abbrev(String s, int max) {
            s = s.replaceAll("\\s+", " ");
            if (s.length() > max) {
                s = s.substring(0, max / 2 - 2) + " ... " + s.substring(max / 2 + 2);
            }
            return s;
        }

    }
}
<|MERGE_RESOLUTION|>--- conflicted
+++ resolved
@@ -937,15 +937,10 @@
          * @param normalizeTags whether to normalize inline tags
          * @return the normalized content
          */
-<<<<<<< HEAD
-        String normalize(String s) {
+        String normalize(String s, boolean normalizeTags) {
             String s2 = s.trim()
                     .replaceFirst("^md\\s+", "md\n")        // Markdown prefix
                     .replaceFirst("\\.\\s*\\n *@", ".\n@"); // Between block tags
-=======
-        String normalize(String s, boolean normalizeTags) {
-            String s2 = s.trim().replaceFirst("\\.\\s*\\n *@", ".\n@");
->>>>>>> 53f72edc
             StringBuilder sb = new StringBuilder();
             Pattern p = Pattern.compile("(?i)\\{@([a-z][a-z0-9.:-]*)( )?");
             Matcher m = p.matcher(s2);
