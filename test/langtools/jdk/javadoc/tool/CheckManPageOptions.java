/*
 * Copyright (c) 2021, 2022, Oracle and/or its affiliates. All rights reserved.
 * DO NOT ALTER OR REMOVE COPYRIGHT NOTICES OR THIS FILE HEADER.
 *
 * This code is free software; you can redistribute it and/or modify it
 * under the terms of the GNU General Public License version 2 only, as
 * published by the Free Software Foundation.
 *
 * This code is distributed in the hope that it will be useful, but WITHOUT
 * ANY WARRANTY; without even the implied warranty of MERCHANTABILITY or
 * FITNESS FOR A PARTICULAR PURPOSE.  See the GNU General Public License
 * version 2 for more details (a copy is included in the LICENSE file that
 * accompanied this code).
 *
 * You should have received a copy of the GNU General Public License version
 * 2 along with this work; if not, write to the Free Software Foundation,
 * Inc., 51 Franklin St, Fifth Floor, Boston, MA 02110-1301 USA.
 *
 * Please contact Oracle, 500 Oracle Parkway, Redwood Shores, CA 94065 USA
 * or visit www.oracle.com if you need additional information or have any
 * questions.
 */

/*
 * @test
 * @bug 8274211 8278538
 * @summary Test man page that options are documented
 * @modules jdk.javadoc/jdk.javadoc.internal.tool:+open
 * @run main CheckManPageOptions
 */

import jdk.javadoc.doclet.Doclet;
import jdk.javadoc.doclet.StandardDoclet;
import jdk.javadoc.internal.tool.ToolOptions;

import java.io.IOException;
import java.io.PrintStream;
import java.lang.reflect.Constructor;
import java.lang.reflect.Field;
import java.lang.reflect.Method;
import java.nio.file.Files;
import java.nio.file.Path;
import java.util.ArrayList;
import java.util.Collection;
import java.util.List;
import java.util.Locale;
import java.util.TreeSet;
import java.util.regex.Matcher;
import java.util.regex.Pattern;
import java.util.stream.Collectors;

/**
 * Checks the set of options found by fuzzy-parsing the troff or Markdown versions
 * of the javadoc man page against the set of options declared in the source code.
 */
public class CheckManPageOptions {
    static class SourceDirNotFound extends Error { }

    public static void main(String... args) throws Exception {
        try {
            new CheckManPageOptions().run(args);
        } catch (SourceDirNotFound e) {
            System.err.println("NOTE: Cannot find src directory; test skipped");
        }
    }

    static final PrintStream out = System.err;

<<<<<<< HEAD
    List<String> MISSING_IN_MAN_PAGE = List.of("--date", "--spec-base-url");
=======
    List<String> MISSING_IN_MAN_PAGE = List.of();
>>>>>>> eeac3da7

    void run(String... args) throws Exception {
        var file = args.length == 0 ? findDefaultFile() : Path.of(args[0]);
        out.println("File: " + file);
        out.println();

        var manPageOptions = getManPageOptions(file);
        out.println("Man page options: " + manPageOptions);
        out.println();

        var toolOptions = getToolOptions();
        out.println("ToolOptions: " + toolOptions);
        out.println();

        var docletOptions = getDocletOptions();
        out.println("DocletOptions: " + docletOptions);
        out.println();

        var toolDocletOnly = new TreeSet<String>();
        toolDocletOnly.addAll(toolOptions);
        toolDocletOnly.addAll(docletOptions);
        toolDocletOnly.removeAll(manPageOptions);
        toolDocletOnly.removeAll(MISSING_IN_MAN_PAGE);
        if (!toolDocletOnly.isEmpty()) {
            error("The following options are defined by the tool or doclet, but not defined in the man page:\n"
                    + toSimpleList(toolDocletOnly));
        }

        var manPageOnly = new TreeSet<String>();
        manPageOnly.addAll(manPageOptions);
        manPageOnly.removeAll(toolOptions);
        manPageOnly.removeAll(docletOptions);
        if (!manPageOnly.isEmpty()) {
            error("The following options are defined in the man page, but not defined by the tool or doclet:\n"
                    + toSimpleList(manPageOnly));
        }

        if (!MISSING_IN_MAN_PAGE.isEmpty()) {
            var notMissing = new TreeSet<>(MISSING_IN_MAN_PAGE);
            notMissing.retainAll(manPageOptions);
            if (!notMissing.isEmpty()) {
                error("The following options were declared as missing, but were found on the man page:\n"
                        + toSimpleList(notMissing));
            }

            out.println("NOTE: the following options are currently excluded and need to be documented in the man page:");
            out.println(toSimpleList(MISSING_IN_MAN_PAGE));
        }

        if (errors > 0) {
            out.println(errors + " errors found");
            throw new Exception(errors + " errors found");
        }
    }

    int errors = 0;
    void error(String message) {
        ("Error: " + message).lines().forEach(out::println);
        errors++;
    }

    String toSimpleList(Collection<String> items) {
        return items.stream().collect(Collectors.joining(", ", "    ", ""));
    }

    Path findDefaultFile() {
        return findRootDir().resolve("src/jdk.javadoc/share/man/javadoc.1");
    }

    Path findRootDir() {
        Path dir = Path.of(System.getProperty("test.src", ".")).toAbsolutePath();
        while (dir != null) {
            if (Files.exists(dir.resolve("src"))) {
                return dir;
            } else {
                Path openDir = dir.resolve("open");
                if (Files.exists(openDir.resolve("src"))) {
                    return openDir;
                }
            }
            dir = dir.getParent();
        }
        throw new SourceDirNotFound();
    }

    List<String> getToolOptions() throws Error {
        try {
            Class<ToolOptions> toolOptionsClass = ToolOptions.class;

            Constructor<ToolOptions> constr = toolOptionsClass.getDeclaredConstructor();
            constr.setAccessible(true);

            Method getSupportedOptions = toolOptionsClass.getMethod("getSupportedOptions");
            Class<?> toolOptionClass = List.of(toolOptionsClass.getDeclaredClasses()).stream()
                    .filter(c -> c.getSimpleName().equals("ToolOption"))
                    .findFirst()
                    .orElseThrow();

            Field kindField = toolOptionClass.getDeclaredField("kind");
            kindField.setAccessible(true);
            Method getNames = toolOptionClass.getDeclaredMethod("getNames");
            getNames.setAccessible(true);

            ToolOptions t = constr.newInstance();
            var list = new ArrayList<String>();
            var options = (List<?>) getSupportedOptions.invoke(t);
            for (var option : options) {
                Object kind = kindField.get(option);
                if (kind.toString().equals("HIDDEN")) {
                    continue;
                }

                @SuppressWarnings("unchecked")
                var oNames = (List<String>) getNames.invoke(option);
                oNames.stream()
                        .filter(o -> !o.equals("@"))
                        .forEach(list::add);
            }
            return list;
        } catch (ReflectiveOperationException e) {
            throw new Error(e);
        }
    }

    List<String> getDocletOptions() {
        StandardDoclet d = new StandardDoclet();
        d.init(Locale.getDefault(), null);
        return getDocletOptions(d);
    }

    List<String> getDocletOptions(Doclet d) {
        return d.getSupportedOptions().stream()
                .filter(o -> o.getKind() != Doclet.Option.Kind.OTHER)
                .flatMap(o -> o.getNames().stream())
                .map(n -> n.replaceAll(":$", ""))
                .toList();
    }

    List<String> getManPageOptions(Path file) throws IOException {
        String page = Files.readString(file);
        String name = file.getFileName().toString();
        String extn = name.substring(name.lastIndexOf('.'));
        return switch (extn) {
            case ".1" -> parseNRoff(page);
            case ".md" -> parseMarkdown(page);
            default -> throw new IllegalArgumentException(file.toString());
        };
    }

    List<String> parseNRoff(String page) {
        var list = new ArrayList<String>();

        // In the troff man page, options are defined in one of two forms:
        // 1. options delegated to javac appear in pairs of lines of the form
        //      .IP \[bu] 2
        //      \f[CB]\-....
        // 2. options implemented by the tool or doclet appear in lines of the form
        //      .B \f[CB]\-...

        Pattern p1 = Pattern.compile("\\R" + Pattern.quote(".IP \\[bu] 2") + "\\R" + Pattern.quote("\\f[CB]\\-") + ".*");
        Pattern p2 = Pattern.compile("\\R" + Pattern.quote(".B \\f[CB]\\-") + ".*");
        Pattern outer = Pattern.compile("(" + p1.pattern() + "|" + p2.pattern() + ")");
        Matcher outerMatcher = outer.matcher(page);

        // In the defining areas, option names are represented as follows:
        //      \f[CB]OPTION\f[R] or \f[CB]OPTION:
        // where OPTION is the shortest string not containing whitespace or colon,
        // and in which all '-' characters are escaped with a single backslash.

        Pattern inner = Pattern.compile("\\s\\\\f\\[CB](\\\\-[^ :]+?)(:|\\\\f\\[R])");

        while (outerMatcher.find()) {
            String lines = outerMatcher.group();
            out.println("found:" + lines + "\n");

            Matcher innerMatcher = inner.matcher(lines);
            while (innerMatcher.find()) {
                String option = innerMatcher.group(1).replace("\\-", "-");
                list.add(option);
            }
        }

        return list;
    }

    List<String> parseMarkdown(String page) {
        var list = new ArrayList<String>();
        // In the Markdown man page, options are defined in one of two forms:
        // 1. options delegated to javac appear in lines of the form
        //      -   `-...
        // 2. options implemented by the tool or doclet appear in lines of the form
        //      `-...`

        Pattern p1 = Pattern.compile("\\R-   `-.*");
        Pattern p2 = Pattern.compile("\\R`-.*");
        Pattern outer = Pattern.compile("(" + p1.pattern() + "|" + p2.pattern() + ")");
        Matcher outerMatcher = outer.matcher(page);

        // In the defining areas, option names are represented as follows:
        //      `OPTION`
        // where OPTION is the shortest string not containing whitespace or colon
        Pattern inner = Pattern.compile("\\s`([^:`]+)");

        while (outerMatcher.find()) {
            String lines = outerMatcher.group();
            out.println("found:" + lines + "\n");

            Matcher innerMatcher = inner.matcher(lines);
            while (innerMatcher.find()) {
                String option = innerMatcher.group(1);
                list.add(option);
            }
        }

        return list;
    }
 }<|MERGE_RESOLUTION|>--- conflicted
+++ resolved
@@ -66,11 +66,7 @@
 
     static final PrintStream out = System.err;
 
-<<<<<<< HEAD
-    List<String> MISSING_IN_MAN_PAGE = List.of("--date", "--spec-base-url");
-=======
-    List<String> MISSING_IN_MAN_PAGE = List.of();
->>>>>>> eeac3da7
+    List<String> MISSING_IN_MAN_PAGE = List.of(--spec-base-url");
 
     void run(String... args) throws Exception {
         var file = args.length == 0 ? findDefaultFile() : Path.of(args[0]);
